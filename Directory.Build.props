--- conflicted
+++ resolved
@@ -28,12 +28,5 @@
 
   <ItemGroup Condition="'$(EnableRoslynator)' != 'false'">
     <PackageReference Include="Roslynator.Analyzers" PrivateAssets="all" />
-<<<<<<< HEAD
-=======
-  </ItemGroup>
-
-  <ItemGroup>
-    <PackageReference Include="Microsoft.SourceLink.GitHub" PrivateAssets="All" />
->>>>>>> 13da21ee
   </ItemGroup>
 </Project>