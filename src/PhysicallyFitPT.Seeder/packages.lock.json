--- conflicted
+++ resolved
@@ -2,9 +2,6 @@
   "version": 2,
   "dependencies": {
     "net8.0": {
-<<<<<<< HEAD
-      "Roslynator.Analyzers": {
-=======
       "Microsoft.EntityFrameworkCore.Design": {
         "type": "Direct",
         "requested": "[8.0.8, )",
@@ -81,7 +78,6 @@
         }
       },
       "System.CommandLine": {
->>>>>>> 13da21ee
         "type": "Direct",
         "requested": "[2.0.0-beta4.22272.1, )",
         "resolved": "2.0.0-beta4.22272.1",
@@ -126,12 +122,8 @@
       },
       "Microsoft.AspNetCore.Metadata": {
         "type": "Transitive",
-<<<<<<< HEAD
         "resolved": "8.0.20",
         "contentHash": "0tULF+2scqnCEDbvd6w6+wU12O3KJgTle3UsrsglJElhXI1w5otkOrfyAKk4UyWhexKUXl99ttXzScP3X3+7gA=="
-=======
-        "resolved": "8.0.19",
-        "contentHash": "8FnZh1Tv+Au+3LNyOTy9D+q5XOpIs9RSVcv8tPnKZsFl8rgj/RkaCbT4Bctb07t8Y3f6mzBYCDuug1nyAgR7tQ=="
       },
       "Microsoft.Bcl.AsyncInterfaces": {
         "type": "Transitive",
@@ -142,7 +134,6 @@
         "type": "Transitive",
         "resolved": "8.0.0",
         "contentHash": "bZKfSIKJRXLTuSzLudMFte/8CempWjVamNUR5eHJizsy+iuOuO/k2gnh7W0dHJmYY0tBf+gUErfluCv5mySAOQ=="
->>>>>>> 13da21ee
       },
       "Microsoft.CodeAnalysis.Analyzers": {
         "type": "Transitive",
@@ -280,9 +271,6 @@
         "resolved": "8.0.2",
         "contentHash": "mUBDZZRgZrSyFOsJ2qJJ9fXfqd/kXJwf3AiDoqLD9m6TjY5OO/vLNOb9fb4juC0487eq4hcGN/M2Rh/CKS7QYw=="
       },
-<<<<<<< HEAD
-      "Microsoft.JSInterop": {
-=======
       "Microsoft.Extensions.Diagnostics": {
         "type": "Transitive",
         "resolved": "8.0.0",
@@ -304,7 +292,6 @@
         }
       },
       "Microsoft.Extensions.FileProviders.Abstractions": {
->>>>>>> 13da21ee
         "type": "Transitive",
         "resolved": "8.0.20",
         "contentHash": "0jdxTuYqGKmPVuiMMzz0G3k0X/hcrXWm8H1kPFzQQHoN72DDZJ+os/i2yM7CWznnvAdRkSNfCKnYJt7Q7Qhr0g=="
@@ -319,9 +306,6 @@
         "resolved": "3.119.1",
         "contentHash": "8C4GSXVJqSr0y3Tyyv5jz6MJSTVUyYkMjeKrzK+VyZPGLo89MNoUEclVuYahzOCDdtbfXrd2HtxXfDuvoSXrUw=="
       },
-<<<<<<< HEAD
-      "SourceGear.sqlite3": {
-=======
       "Microsoft.Extensions.Hosting.Abstractions": {
         "type": "Transitive",
         "resolved": "8.0.0",
@@ -400,7 +384,6 @@
         }
       },
       "Microsoft.JSInterop": {
->>>>>>> 13da21ee
         "type": "Transitive",
         "resolved": "3.50.4.2",
         "contentHash": "eV9HwQ88WyoU+reGVxJz1SwME9NbYnl9h2LOY15j0LGdXN4JkTJDk8JRRg/yNgt00O3Cn5/qnska10FEZNoU5g=="
@@ -413,8 +396,6 @@
           "SQLitePCLRaw.provider.e_sqlite3": "3.0.2"
         }
       },
-<<<<<<< HEAD
-=======
       "Microsoft.SourceLink.Common": {
         "type": "Transitive",
         "resolved": "8.0.0",
@@ -443,7 +424,6 @@
         "resolved": "2.1.8",
         "contentHash": "YQnIGZiMskhTogTiZfNe8Y1SK3Tke0JKnLHyPMQjDCa0I/MNsDoEE2fb4g/MZ1MKAn/A66wNxcLvwAC2dr6XPQ=="
       },
->>>>>>> 13da21ee
       "SQLitePCLRaw.provider.e_sqlite3": {
         "type": "Transitive",
         "resolved": "3.0.2",
@@ -530,12 +510,8 @@
       },
       "System.Memory": {
         "type": "Transitive",
-<<<<<<< HEAD
         "resolved": "4.6.3",
         "contentHash": "qdcDOgnFZY40+Q9876JUHnlHu7bosOHX8XISRoH94fwk6hgaeQGSgfZd8srWRZNt5bV9ZW2TljcegDNxsf+96A=="
-=======
-        "resolved": "4.5.3",
-        "contentHash": "3oDzvc/zzetpTKWMShs1AADwZjQ/36HnsufHRPcOjyRAAMLDlu2iD33MBI2opxnezcVUtXyqDXXjoFMOU9c7SA=="
       },
       "System.Reflection.Metadata": {
         "type": "Transitive",
@@ -570,7 +546,6 @@
         "dependencies": {
           "System.Text.Encodings.Web": "8.0.0"
         }
->>>>>>> 13da21ee
       },
       "System.Threading.Channels": {
         "type": "Transitive",
@@ -644,8 +619,6 @@
           "Microsoft.Extensions.Primitives": "8.0.0"
         }
       },
-<<<<<<< HEAD
-=======
       "Microsoft.Extensions.Configuration.Binder": {
         "type": "CentralTransitive",
         "requested": "[8.0.0, )",
@@ -668,7 +641,6 @@
           "Microsoft.Extensions.Primitives": "8.0.0"
         }
       },
->>>>>>> 13da21ee
       "Microsoft.Extensions.DependencyInjection": {
         "type": "CentralTransitive",
         "requested": "[8.0.1, )",
