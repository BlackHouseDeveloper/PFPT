{
  "version": 2,
  "dependencies": {
    "net8.0": {
      "Microsoft.EntityFrameworkCore": {
        "type": "Direct",
        "requested": "[8.0.16, )",
        "resolved": "8.0.16",
        "contentHash": "of6QttndQXVC6VOoWMDGGCkoo3I904R05g1GX55Qnw6EFXo6WuWe77/mNGbG1rlBbm7K0k68ila0AaUHHaVkiQ==",
        "dependencies": {
          "Microsoft.EntityFrameworkCore.Abstractions": "8.0.16",
          "Microsoft.EntityFrameworkCore.Analyzers": "8.0.16",
          "Microsoft.Extensions.Caching.Memory": "8.0.1",
          "Microsoft.Extensions.Logging": "8.0.1"
        }
      },
      "Microsoft.EntityFrameworkCore.Design": {
        "type": "Direct",
        "requested": "[8.0.16, )",
        "resolved": "8.0.16",
        "contentHash": "Nw6XxySXnKoTHdlDvynpI55oGo4/VvfLbA7JLpZN4kUIuP1tSoJiZa+A5V2idFIyNtHE4NzBNELBlnyoJedBaQ==",
        "dependencies": {
          "Humanizer.Core": "2.14.1",
          "Microsoft.CodeAnalysis.CSharp.Workspaces": "4.5.0",
          "Microsoft.EntityFrameworkCore.Relational": "8.0.16",
          "Microsoft.Extensions.DependencyModel": "8.0.2",
          "Mono.TextTemplating": "2.2.1"
        }
      },
      "Microsoft.EntityFrameworkCore.Sqlite": {
        "type": "Direct",
        "requested": "[8.0.16, )",
        "resolved": "8.0.16",
        "contentHash": "n/Gy9u1Uu3xGDCDljxKov/Msbq2fuR/y9nzL2/NMd5CDwnBzg+tPQkQhSmnqd1AyNs38cNbZvmVkoKRSKYlmyg==",
        "dependencies": {
          "Microsoft.EntityFrameworkCore.Sqlite.Core": "8.0.16",
          "SQLitePCLRaw.bundle_e_sqlite3": "2.1.6"
        }
      },
      "QuestPDF": {
        "type": "Direct",
        "requested": "[2025.7.1, )",
        "resolved": "2025.7.1",
        "contentHash": "WSSStmqSEidOqQqAmS7GmItgDe87IVzmmQEZZ2qH03PWyKJt9l1f6M65VQwIh6CZvNt7lc14ryVv7YOM2DCVqg=="
      },
      "SkiaSharp": {
        "type": "Direct",
        "requested": "[3.119.1, )",
        "resolved": "3.119.1",
        "contentHash": "+Ru1BTSZQne3Vp+vbSb50Ke3Nlc3ZnItxx4+751J9WZ8YzLKAV/n+9DAo4zFTyeCI//ueT63c+VybmTTpYBEiw==",
        "dependencies": {
          "SkiaSharp.NativeAssets.Win32": "3.119.1",
          "SkiaSharp.NativeAssets.macOS": "3.119.1"
        }
      },
      "SQLitePCLRaw.bundle_e_sqlite3": {
        "type": "Direct",
        "requested": "[3.0.2, )",
        "resolved": "3.0.2",
        "contentHash": "nzPPFpELY9U1scLvQpA1k1GIgR9ror83DCPmirT2/i5NCPdTBfhTDA6MZqFZonGDayye5mUQRQLOVyEiJNYr0g==",
        "dependencies": {
          "SQLitePCLRaw.config.e_sqlite3": "3.0.2",
          "SourceGear.sqlite3": "3.50.4.2"
        }
      },
      "Humanizer.Core": {
        "type": "Transitive",
        "resolved": "2.14.1",
        "contentHash": "lQKvtaTDOXnoVJ20ibTuSIOf2i0uO0MPbDhd1jm238I+U/2ZnRENj0cktKZhtchBMtCUSRQ5v4xBCUbKNmyVMw=="
      },
      "Microsoft.AspNetCore.Authorization": {
        "type": "Transitive",
        "resolved": "8.0.20",
        "contentHash": "295bKuC0id+di1sGf/flQHLvnlwD+9yuvd43Eq2ITEMtqfb5SxvcVA0xcXvNo/Zd3uS/VRXQGJ3CHIMlPgDwtw==",
        "dependencies": {
          "Microsoft.AspNetCore.Metadata": "8.0.20",
          "Microsoft.Extensions.Logging.Abstractions": "8.0.3",
          "Microsoft.Extensions.Options": "8.0.2"
        }
      },
      "Microsoft.AspNetCore.Components": {
        "type": "Transitive",
        "resolved": "8.0.20",
        "contentHash": "ZSgRdT6bUeq2h4jR8g3nGMy/k8e/9uQAIok8YNesgn+MiTt6szdNLCyBwKyvkUOkxtPFSiquN8Lq43WUHF86xw==",
        "dependencies": {
          "Microsoft.AspNetCore.Authorization": "8.0.20",
          "Microsoft.AspNetCore.Components.Analyzers": "8.0.20"
        }
      },
      "Microsoft.AspNetCore.Components.Analyzers": {
        "type": "Transitive",
        "resolved": "8.0.20",
        "contentHash": "n3GLOh3bLTQqxs2gDXXg+6QFF9rMtR51mS0lXbe0YtqxXtWEfj+Jdm+SOuZV2l3kZGuxxjzo6MU/LwmNA4dngw=="
      },
      "Microsoft.AspNetCore.Components.Forms": {
        "type": "Transitive",
        "resolved": "8.0.20",
        "contentHash": "b2Xj7WgiNFHxVW9lk59T9Q4xkKg1JJwgHc3O/drzfDxYs9aMOY7TRnc4rqb0a56u+4daHcEym806gO2MSQRFDg==",
        "dependencies": {
          "Microsoft.AspNetCore.Components": "8.0.20"
        }
      },
      "Microsoft.AspNetCore.Metadata": {
        "type": "Transitive",
        "resolved": "8.0.20",
        "contentHash": "0tULF+2scqnCEDbvd6w6+wU12O3KJgTle3UsrsglJElhXI1w5otkOrfyAKk4UyWhexKUXl99ttXzScP3X3+7gA=="
      },
      "Microsoft.Bcl.AsyncInterfaces": {
        "type": "Transitive",
        "resolved": "6.0.0",
        "contentHash": "UcSjPsst+DfAdJGVDsu346FX0ci0ah+lw3WRtn18NUwEqRt70HaOQ7lI72vy3+1LxtqI3T5GWwV39rQSrCzAeg=="
      },
      "Microsoft.CodeAnalysis.Analyzers": {
        "type": "Transitive",
        "resolved": "3.3.3",
        "contentHash": "j/rOZtLMVJjrfLRlAMckJLPW/1rze9MT1yfWqSIbUPGRu1m1P0fuo9PmqapwsmePfGB5PJrudQLvmUOAMF0DqQ=="
      },
      "Microsoft.CodeAnalysis.Common": {
        "type": "Transitive",
        "resolved": "4.5.0",
        "contentHash": "lwAbIZNdnY0SUNoDmZHkVUwLO8UyNnyyh1t/4XsbFxi4Ounb3xszIYZaWhyj5ZjyfcwqwmtMbE7fUTVCqQEIdQ==",
        "dependencies": {
          "Microsoft.CodeAnalysis.Analyzers": "3.3.3",
          "System.Collections.Immutable": "6.0.0",
          "System.Reflection.Metadata": "6.0.1",
          "System.Runtime.CompilerServices.Unsafe": "6.0.0",
          "System.Text.Encoding.CodePages": "6.0.0"
        }
      },
      "Microsoft.CodeAnalysis.CSharp": {
        "type": "Transitive",
        "resolved": "4.5.0",
        "contentHash": "cM59oMKAOxvdv76bdmaKPy5hfj+oR+zxikWoueEB7CwTko7mt9sVKZI8Qxlov0C/LuKEG+WQwifepqL3vuTiBQ==",
        "dependencies": {
          "Microsoft.CodeAnalysis.Common": "[4.5.0]"
        }
      },
      "Microsoft.CodeAnalysis.CSharp.Workspaces": {
        "type": "Transitive",
        "resolved": "4.5.0",
        "contentHash": "h74wTpmGOp4yS4hj+EvNzEiPgg/KVs2wmSfTZ81upJZOtPkJsVkgfsgtxxqmAeapjT/vLKfmYV0bS8n5MNVP+g==",
        "dependencies": {
          "Humanizer.Core": "2.14.1",
          "Microsoft.CodeAnalysis.CSharp": "[4.5.0]",
          "Microsoft.CodeAnalysis.Common": "[4.5.0]",
          "Microsoft.CodeAnalysis.Workspaces.Common": "[4.5.0]"
        }
      },
      "Microsoft.CodeAnalysis.Workspaces.Common": {
        "type": "Transitive",
        "resolved": "4.5.0",
        "contentHash": "l4dDRmGELXG72XZaonnOeORyD/T5RpEu5LGHOUIhnv+MmUWDY/m1kWXGwtcgQ5CJ5ynkFiRnIYzTKXYjUs7rbw==",
        "dependencies": {
          "Humanizer.Core": "2.14.1",
          "Microsoft.Bcl.AsyncInterfaces": "6.0.0",
          "Microsoft.CodeAnalysis.Common": "[4.5.0]",
          "System.Composition": "6.0.0",
          "System.IO.Pipelines": "6.0.3",
          "System.Threading.Channels": "6.0.0"
        }
      },
      "Microsoft.Data.Sqlite.Core": {
        "type": "Transitive",
        "resolved": "8.0.16",
        "contentHash": "kkXtEh85rTxzBtNluE6jhaj47Fj7xR9gxo1TRp2xTmbqKSFKKHs6IVxuDSKmKtLuJ6sLJAyRQmt0h/+QvUJT2Q==",
        "dependencies": {
          "SQLitePCLRaw.core": "2.1.6"
        }
      },
      "Microsoft.EntityFrameworkCore.Abstractions": {
        "type": "Transitive",
        "resolved": "8.0.16",
        "contentHash": "pjkQ8mhtmzekC56TlWvMbHAme5viF81COeVlGMfpCe5KpC5sRCa1s6qcITwEpcKKVW9JT4EqKH3xHWpoHJUn2A=="
      },
      "Microsoft.EntityFrameworkCore.Analyzers": {
        "type": "Transitive",
        "resolved": "8.0.16",
        "contentHash": "2MaPx6EBsmE8AswQv2KKQ8m2NeP3JnqAfLQi3UPrIVsxlkSkJWg5xU6ie4rctIOl872f2QzGog57NrucfKAFbw=="
      },
      "Microsoft.EntityFrameworkCore.Relational": {
        "type": "Transitive",
        "resolved": "8.0.16",
        "contentHash": "mZxHVSzGYmQWhvk98JEREmYke+NkBVsCL0q+yN23V3939qxXguSXBvnWc+zO9OfWGpYqzS80ES4I/H+xY33hoA==",
        "dependencies": {
          "Microsoft.EntityFrameworkCore": "8.0.16",
          "Microsoft.Extensions.Configuration.Abstractions": "8.0.0"
        }
      },
      "Microsoft.EntityFrameworkCore.Sqlite.Core": {
        "type": "Transitive",
        "resolved": "8.0.16",
        "contentHash": "0dqnweFn4wXm6MdCeE7KZq//V7GDIAp/YHoHNtAhuGS0GHx41t77eXId6Q3tXI0BPeZThoYRpz5aHcVsCPecoQ==",
        "dependencies": {
          "Microsoft.Data.Sqlite.Core": "8.0.16",
          "Microsoft.EntityFrameworkCore.Relational": "8.0.16",
          "Microsoft.Extensions.DependencyModel": "8.0.2"
        }
      },
      "Microsoft.Extensions.Caching.Abstractions": {
        "type": "Transitive",
        "resolved": "8.0.0",
        "contentHash": "3KuSxeHoNYdxVYfg2IRZCThcrlJ1XJqIXkAWikCsbm5C/bCjv7G0WoKDyuR98Q+T607QT2Zl5GsbGRkENcV2yQ==",
        "dependencies": {
          "Microsoft.Extensions.Primitives": "8.0.0"
        }
      },
      "Microsoft.Extensions.Caching.Memory": {
        "type": "Transitive",
        "resolved": "8.0.1",
        "contentHash": "HFDnhYLccngrzyGgHkjEDU5FMLn4MpOsr5ElgsBMC4yx6lJh4jeWO7fHS8+TXPq+dgxCmUa/Trl8svObmwW4QA==",
        "dependencies": {
          "Microsoft.Extensions.Caching.Abstractions": "8.0.0",
          "Microsoft.Extensions.DependencyInjection.Abstractions": "8.0.2",
          "Microsoft.Extensions.Logging.Abstractions": "8.0.2",
          "Microsoft.Extensions.Options": "8.0.2",
          "Microsoft.Extensions.Primitives": "8.0.0"
        }
      },
      "Microsoft.Extensions.DependencyInjection.Abstractions": {
        "type": "Transitive",
        "resolved": "8.0.2",
        "contentHash": "3iE7UF7MQkCv1cxzCahz+Y/guQbTqieyxyaWKhrRO91itI9cOKO76OHeQDahqG4MmW5umr3CcCvGmK92lWNlbg=="
      },
      "Microsoft.Extensions.DependencyModel": {
        "type": "Transitive",
        "resolved": "8.0.2",
        "contentHash": "mUBDZZRgZrSyFOsJ2qJJ9fXfqd/kXJwf3AiDoqLD9m6TjY5OO/vLNOb9fb4juC0487eq4hcGN/M2Rh/CKS7QYw=="
      },
      "Microsoft.JSInterop": {
        "type": "Transitive",
        "resolved": "8.0.20",
        "contentHash": "0jdxTuYqGKmPVuiMMzz0G3k0X/hcrXWm8H1kPFzQQHoN72DDZJ+os/i2yM7CWznnvAdRkSNfCKnYJt7Q7Qhr0g=="
      },
      "Mono.TextTemplating": {
        "type": "Transitive",
        "resolved": "2.2.1",
        "contentHash": "KZYeKBET/2Z0gY1WlTAK7+RHTl7GSbtvTLDXEZZojUdAPqpQNDL6tHv7VUpqfX5VEOh+uRGKaZXkuD253nEOBQ==",
        "dependencies": {
          "System.CodeDom": "4.4.0"
        }
      },
      "SkiaSharp.NativeAssets.macOS": {
        "type": "Transitive",
        "resolved": "3.119.1",
        "contentHash": "6hR3BdLhApjDxR1bFrJ7/lMydPfI01s3K+3WjIXFUlfC0MFCFCwRzv+JtzIkW9bDXs7XUVQS+6EVf0uzCasnGQ=="
      },
      "SkiaSharp.NativeAssets.Win32": {
        "type": "Transitive",
        "resolved": "3.119.1",
        "contentHash": "8C4GSXVJqSr0y3Tyyv5jz6MJSTVUyYkMjeKrzK+VyZPGLo89MNoUEclVuYahzOCDdtbfXrd2HtxXfDuvoSXrUw=="
      },
      "SourceGear.sqlite3": {
        "type": "Transitive",
        "resolved": "3.50.4.2",
        "contentHash": "eV9HwQ88WyoU+reGVxJz1SwME9NbYnl9h2LOY15j0LGdXN4JkTJDk8JRRg/yNgt00O3Cn5/qnska10FEZNoU5g=="
      },
      "SQLitePCLRaw.config.e_sqlite3": {
        "type": "Transitive",
        "resolved": "3.0.2",
        "contentHash": "QPHR1Axs8YCCapb0TnmT7PxY9DX3sg4I4T9HOSKeFBiT5l482mjrOIxuyt+xOCwEQ2Enq5h0tgDOXMnJi+i0sw==",
        "dependencies": {
          "SQLitePCLRaw.provider.e_sqlite3": "3.0.2"
        }
      },
      "SQLitePCLRaw.provider.e_sqlite3": {
        "type": "Transitive",
        "resolved": "3.0.2",
        "contentHash": "RQIliDp47mQxGYNcBB6W+ezHbegkImrSZVTuWjQCSTTl3pQ37Q3rALkkkdTAMEmcIz71PEOCqNZMp7lXCnVqEQ==",
        "dependencies": {
          "SQLitePCLRaw.core": "3.0.2"
        }
      },
      "System.CodeDom": {
        "type": "Transitive",
        "resolved": "4.4.0",
        "contentHash": "2sCCb7doXEwtYAbqzbF/8UAeDRMNmPaQbU2q50Psg1J9KzumyVVCgKQY8s53WIPTufNT0DpSe9QRvVjOzfDWBA=="
      },
      "System.Collections.Immutable": {
        "type": "Transitive",
        "resolved": "6.0.0",
        "contentHash": "l4zZJ1WU2hqpQQHXz1rvC3etVZN+2DLmQMO79FhOTZHMn8tDRr+WU287sbomD0BETlmKDn0ygUgVy9k5xkkJdA==",
        "dependencies": {
          "System.Runtime.CompilerServices.Unsafe": "6.0.0"
        }
      },
      "System.Composition": {
        "type": "Transitive",
        "resolved": "6.0.0",
        "contentHash": "d7wMuKQtfsxUa7S13tITC8n1cQzewuhD5iDjZtK2prwFfKVzdYtgrTHgjaV03Zq7feGQ5gkP85tJJntXwInsJA==",
        "dependencies": {
          "System.Composition.AttributedModel": "6.0.0",
          "System.Composition.Convention": "6.0.0",
          "System.Composition.Hosting": "6.0.0",
          "System.Composition.Runtime": "6.0.0",
          "System.Composition.TypedParts": "6.0.0"
        }
      },
      "System.Composition.AttributedModel": {
        "type": "Transitive",
        "resolved": "6.0.0",
        "contentHash": "WK1nSDLByK/4VoC7fkNiFuTVEiperuCN/Hyn+VN30R+W2ijO1d0Z2Qm0ScEl9xkSn1G2MyapJi8xpf4R8WRa/w=="
      },
      "System.Composition.Convention": {
        "type": "Transitive",
        "resolved": "6.0.0",
        "contentHash": "XYi4lPRdu5bM4JVJ3/UIHAiG6V6lWWUlkhB9ab4IOq0FrRsp0F4wTyV4Dj+Ds+efoXJ3qbLqlvaUozDO7OLeXA==",
        "dependencies": {
          "System.Composition.AttributedModel": "6.0.0"
        }
      },
      "System.Composition.Hosting": {
        "type": "Transitive",
        "resolved": "6.0.0",
        "contentHash": "w/wXjj7kvxuHPLdzZ0PAUt++qJl03t7lENmb2Oev0n3zbxyNULbWBlnd5J5WUMMv15kg5o+/TCZFb6lSwfaUUQ==",
        "dependencies": {
          "System.Composition.Runtime": "6.0.0"
        }
      },
      "System.Composition.Runtime": {
        "type": "Transitive",
        "resolved": "6.0.0",
        "contentHash": "qkRH/YBaMPTnzxrS5RDk1juvqed4A6HOD/CwRcDGyPpYps1J27waBddiiq1y93jk2ZZ9wuA/kynM+NO0kb3PKg=="
      },
      "System.Composition.TypedParts": {
        "type": "Transitive",
        "resolved": "6.0.0",
        "contentHash": "iUR1eHrL8Cwd82neQCJ00MpwNIBs4NZgXzrPqx8NJf/k4+mwBO0XCRmHYJT4OLSwDDqh5nBLJWkz5cROnrGhRA==",
        "dependencies": {
          "System.Composition.AttributedModel": "6.0.0",
          "System.Composition.Hosting": "6.0.0",
          "System.Composition.Runtime": "6.0.0"
        }
      },
      "System.IO.Pipelines": {
        "type": "Transitive",
        "resolved": "8.0.0",
        "contentHash": "FHNOatmUq0sqJOkTx+UF/9YK1f180cnW5FVqnQMvYUN0elp6wFzbtPSiqbo1/ru8ICp43JM1i7kKkk6GsNGHlA=="
      },
      "System.Memory": {
        "type": "Transitive",
        "resolved": "4.6.3",
        "contentHash": "qdcDOgnFZY40+Q9876JUHnlHu7bosOHX8XISRoH94fwk6hgaeQGSgfZd8srWRZNt5bV9ZW2TljcegDNxsf+96A=="
      },
      "System.Reflection.Metadata": {
        "type": "Transitive",
        "resolved": "6.0.1",
        "contentHash": "III/lNMSn0ZRBuM9m5Cgbiho5j81u0FAEagFX5ta2DKbljZ3T0IpD8j+BIiHQPeKqJppWS9bGEp6JnKnWKze0g==",
        "dependencies": {
          "System.Collections.Immutable": "6.0.0"
        }
      },
      "System.Runtime.CompilerServices.Unsafe": {
        "type": "Transitive",
        "resolved": "6.0.0",
        "contentHash": "/iUeP3tq1S0XdNNoMz5C9twLSrM/TH+qElHkXWaPvuNOt+99G75NrV0OS2EqHx5wMN7popYjpc8oTjC1y16DLg=="
      },
      "System.Text.Encoding.CodePages": {
        "type": "Transitive",
        "resolved": "6.0.0",
        "contentHash": "ZFCILZuOvtKPauZ/j/swhvw68ZRi9ATCfvGbk1QfydmcXBkIWecWKn/250UH7rahZ5OoDBaiAudJtPvLwzw85A==",
        "dependencies": {
          "System.Runtime.CompilerServices.Unsafe": "6.0.0"
        }
      },
      "System.Threading.Channels": {
        "type": "Transitive",
        "resolved": "6.0.0",
        "contentHash": "TY8/9+tI0mNaUMgntOxxaq2ndTkdXqLSxvPmas7XEqOlv9lQtB7wLjYGd756lOaO7Dvb5r/WXhluM+0Xe87v5Q=="
      },
      "physicallyfitpt.core": {
        "type": "Project"
      },
      "physicallyfitpt.shared": {
        "type": "Project",
        "dependencies": {
          "Microsoft.AspNetCore.Components.Web": "[8.0.20, )",
          "PhysicallyFitPT.Core": "[1.0.0, )"
        }
      },
      "Microsoft.AspNetCore.Components.Web": {
        "type": "CentralTransitive",
        "requested": "[8.0.20, )",
        "resolved": "8.0.20",
        "contentHash": "I4gboA+JSe1cJgohZvsZYz8uZ2LAh0d68A7tY7If8h+H+QJg3aEQJd0HDtF/cD1C9QzLZCDhD0lXbi+DSvTcGA==",
        "dependencies": {
          "Microsoft.AspNetCore.Components": "8.0.20",
          "Microsoft.AspNetCore.Components.Forms": "8.0.20",
          "Microsoft.Extensions.DependencyInjection": "8.0.1",
          "Microsoft.Extensions.Primitives": "8.0.0",
          "Microsoft.JSInterop": "8.0.20",
          "System.IO.Pipelines": "8.0.0"
        }
      },
      "Microsoft.Extensions.Configuration.Abstractions": {
        "type": "CentralTransitive",
        "requested": "[8.0.0, )",
        "resolved": "8.0.0",
        "contentHash": "3lE/iLSutpgX1CC0NOW70FJoGARRHbyKmG7dc0klnUZ9Dd9hS6N/POPWhKhMLCEuNN5nXEY5agmlFtH562vqhQ==",
        "dependencies": {
          "Microsoft.Extensions.Primitives": "8.0.0"
        }
      },
<<<<<<< HEAD
=======
      "Microsoft.Extensions.Configuration.Binder": {
        "type": "CentralTransitive",
        "requested": "[8.0.0, )",
        "resolved": "8.0.2",
        "contentHash": "7IQhGK+wjyGrNsPBjJcZwWAr+Wf6D4+TwOptUt77bWtgNkiV8tDEbhFS+dDamtQFZ2X7kWG9m71iZQRj2x3zgQ==",
        "dependencies": {
          "Microsoft.Extensions.Configuration.Abstractions": "8.0.0"
        }
      },
      "Microsoft.Extensions.Configuration.FileExtensions": {
        "type": "CentralTransitive",
        "requested": "[8.0.0, )",
        "resolved": "8.0.1",
        "contentHash": "EJzSNO9oaAXnTdtdNO6npPRsIIeZCBSNmdQ091VDO7fBiOtJAAeEq6dtrVXIi3ZyjC5XRSAtVvF8SzcneRHqKQ==",
        "dependencies": {
          "Microsoft.Extensions.Configuration": "8.0.0",
          "Microsoft.Extensions.Configuration.Abstractions": "8.0.0",
          "Microsoft.Extensions.FileProviders.Abstractions": "8.0.0",
          "Microsoft.Extensions.FileProviders.Physical": "8.0.0",
          "Microsoft.Extensions.Primitives": "8.0.0"
        }
      },
      "Microsoft.Extensions.Configuration.Json": {
        "type": "CentralTransitive",
        "requested": "[8.0.1, )",
        "resolved": "8.0.1",
        "contentHash": "L89DLNuimOghjV3tLx0ArFDwVEJD6+uGB3BMCMX01kaLzXkaXHb2021xOMl2QOxUxbdePKUZsUY7n2UUkycjRg==",
        "dependencies": {
          "Microsoft.Extensions.Configuration": "8.0.0",
          "Microsoft.Extensions.Configuration.Abstractions": "8.0.0",
          "Microsoft.Extensions.Configuration.FileExtensions": "8.0.1",
          "Microsoft.Extensions.FileProviders.Abstractions": "8.0.0"
        }
      },
>>>>>>> 13da21ee
      "Microsoft.Extensions.DependencyInjection": {
        "type": "CentralTransitive",
        "requested": "[8.0.1, )",
        "resolved": "8.0.1",
        "contentHash": "BmANAnR5Xd4Oqw7yQ75xOAYODybZQRzdeNucg7kS5wWKd2PNnMdYtJ2Vciy0QLylRmv42DGl5+AFL9izA6F1Rw==",
        "dependencies": {
          "Microsoft.Extensions.DependencyInjection.Abstractions": "8.0.2"
        }
      },
      "Microsoft.Extensions.Logging": {
        "type": "CentralTransitive",
        "requested": "[8.0.1, )",
        "resolved": "8.0.1",
        "contentHash": "4x+pzsQEbqxhNf1QYRr5TDkLP9UsLT3A6MdRKDDEgrW7h1ljiEPgTNhKYUhNCCAaVpQECVQ+onA91PTPnIp6Lw==",
        "dependencies": {
          "Microsoft.Extensions.DependencyInjection": "8.0.1",
          "Microsoft.Extensions.Logging.Abstractions": "8.0.2",
          "Microsoft.Extensions.Options": "8.0.2"
        }
      },
      "Microsoft.Extensions.Logging.Abstractions": {
        "type": "CentralTransitive",
        "requested": "[8.0.3, )",
        "resolved": "8.0.3",
        "contentHash": "dL0QGToTxggRLMYY4ZYX5AMwBb+byQBd/5dMiZE07Nv73o6I5Are3C7eQTh7K2+A4ct0PVISSr7TZANbiNb2yQ==",
        "dependencies": {
          "Microsoft.Extensions.DependencyInjection.Abstractions": "8.0.2"
        }
      },
      "Microsoft.Extensions.Options": {
        "type": "CentralTransitive",
        "requested": "[8.0.2, )",
        "resolved": "8.0.2",
        "contentHash": "dWGKvhFybsaZpGmzkGCbNNwBD1rVlWzrZKANLW/CcbFJpCEceMCGzT7zZwHOGBCbwM0SzBuceMj5HN1LKV1QqA==",
        "dependencies": {
          "Microsoft.Extensions.DependencyInjection.Abstractions": "8.0.0",
          "Microsoft.Extensions.Primitives": "8.0.0"
        }
      },
      "Microsoft.Extensions.Primitives": {
        "type": "CentralTransitive",
        "requested": "[8.0.0, )",
        "resolved": "8.0.0",
        "contentHash": "bXJEZrW9ny8vjMF1JV253WeLhpEVzFo1lyaZu1vQ4ZxWUlVvknZ/+ftFgVheLubb4eZPSwwxBeqS1JkCOjxd8g=="
      },
      "SQLitePCLRaw.core": {
        "type": "CentralTransitive",
        "requested": "[3.0.2, )",
        "resolved": "3.0.2",
        "contentHash": "tnbRf0muOOSJK1RLCfyYK13jynFScgL4xMj7yC3oy8lrrGKXTKmOoWjfdV+cFfBRdppm4qST31hvp8ihgIgvMQ==",
        "dependencies": {
          "System.Memory": "4.6.3"
        }
      }
    }
  }
}<|MERGE_RESOLUTION|>--- conflicted
+++ resolved
@@ -400,8 +400,6 @@
           "Microsoft.Extensions.Primitives": "8.0.0"
         }
       },
-<<<<<<< HEAD
-=======
       "Microsoft.Extensions.Configuration.Binder": {
         "type": "CentralTransitive",
         "requested": "[8.0.0, )",
@@ -436,7 +434,6 @@
           "Microsoft.Extensions.FileProviders.Abstractions": "8.0.0"
         }
       },
->>>>>>> 13da21ee
       "Microsoft.Extensions.DependencyInjection": {
         "type": "CentralTransitive",
         "requested": "[8.0.1, )",
