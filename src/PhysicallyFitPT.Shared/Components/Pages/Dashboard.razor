--- conflicted
+++ resolved
@@ -64,20 +64,7 @@
           </div>
         </div>
       </div>
-<<<<<<< HEAD
-      <div class="pfp-card-body">
-        <div class="pfp-quick-actions">
-          <NavLink href="/patients" class="pfp-btn pfp-btn-primary">
-            👥 View Patients
-          </NavLink>
-          <NavLink href="/appointments" class="pfp-btn pfp-btn-secondary">
-            📅 Schedule Appointment
-          </NavLink>
-          <NavLink href="/notes/eval" class="pfp-btn pfp-btn-secondary">
-            📝 New Eval Note
-          </NavLink>
-=======
-
+      
       <div class="pfp-card pfp-card-wide">
         <div class="pfp-card-header">
           <h3>Quick Actions</h3>
@@ -94,7 +81,6 @@
               📝 New Eval Note
             </NavLink>
           </div>
->>>>>>> c5d5b450
         </div>
       </div>
     </div>
