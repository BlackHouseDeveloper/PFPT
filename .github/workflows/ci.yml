name: CI, Guardrails, and CI-aware CHANGELOG

on:
  pull_request:
    branches: [main, development]
  push:
    branches: [main, development]

permissions:
  contents: write
  pull-requests: write
  issues: write

env:
  DOTNET_CLI_TELEMETRY_OPTOUT: "1"
  DOTNET_NOLOGO: "1"
  EF_PROVIDER: sqlite

jobs:
  changelog-post-merge:
    name: Post-Merge Changelog Generation
    runs-on: ubuntu-latest
    if: github.event_name == 'push' && github.ref == 'refs/heads/main'
    steps:
      - uses: actions/checkout@v4
        with:
          fetch-depth: 0

      - name: Generate post-merge CHANGELOG with success emphasis
        uses: actions/github-script@v7
        env:
          MAX_COMMITS: "500"
          MAX_RUNS: "500"
        with:
          github-token: ${{ secrets.GITHUB_TOKEN }}
          script: |
            const owner = context.repo.owner;
            const repo = context.repo.repo;

            async function paginate(fn, params, cap=1500) {
              const out = [];
              let page = 1, per_page = params.per_page || 100;
              while (out.length < cap) {
                const res = await fn({ ...params, page, per_page });
                const data = res.data.workflow_runs || res.data.jobs || res.data || [];
                if (!data.length) break;
                out.push(...data);
                if (data.length < per_page) break;
                page++;
              }
              return out.slice(0, cap);
            }

            // Get recent commits from main branch
            const commits = [];
            {
              let page = 1, per_page = 100, cap = parseInt(process.env.MAX_COMMITS || "500", 10);
              console.log('Fetching recent commits from main branch...');
              while (commits.length < cap) {
                const res = await github.rest.repos.listCommits({ 
                  owner, repo, 
                  sha: 'main',
                  page, 
                  per_page 
                });
                if (!res.data.length) break;
                commits.push(...res.data);
                if (res.data.length < per_page) break;
                page++;
              }
              commits.reverse(); // Show oldest to newest
              console.log(`Found ${commits.length} commits from main branch`);
            }

            // 2) Workflow runs (batched, reduced scope) mapped by head_sha
            const runs = await paginate(github.rest.actions.listWorkflowRunsForRepo, {
              owner, repo, per_page: 100
            }, parseInt(process.env.MAX_RUNS || "500", 10));

            const bySha = new Map();
            for (const r of runs) {
              const key = r.head_sha;
              if (!bySha.has(key) || new Date(r.created_at) > new Date(bySha.get(key).created_at)) {
                bySha.set(key, r);
              }
            }

            // 3) Jobs for mapped runs (paginated per run, reduced per-run limit)
            const jobsByRun = new Map();
            for (const r of bySha.values()) {
              const jobs = await paginate(github.rest.actions.listJobsForWorkflowRun, {
                owner, repo, run_id: r.id, per_page: 100
              }, 200); // Reduced from 400 to 200 jobs per run
              jobsByRun.set(r.id, jobs);
            }

            function classify(msg) {
              const m = (msg || "").trim();
              const re = /^(feat|fix|ci|docs|refactor|test|chore)(\(.+?\))?:/i;
              const hit = re.exec(m);
              return hit ? hit[1].toLowerCase() : "misc";
            }
            function oneline(s){ return (s || "").replace(/\r?\n/g, " ").trim(); }

            let successCount = 0, failureCount = 0, otherCount = 0;

            const lines = [];
            lines.push("# CHANGELOG");
            lines.push("");
            lines.push("_Auto-generated post-merge by CI. Commits are annotated with workflow outcomes. ✅ indicates success._");
            lines.push("");

            for (const c of commits) {
              const sha = c.sha;
              const short = sha.substring(0, 7);
              const date = new Date(c.commit.author.date).toISOString().split("T")[0];
              const subject = oneline(c.commit.message.split("\n")[0]);
              const type = classify(subject);

              let outcome = "no runs";
              let jobBreakdown = "";
              const run = bySha.get(sha);

              if (run) {
                outcome = run.conclusion || run.status || "unknown";
                const jobs = jobsByRun.get(run.id) || [];
                const parts = jobs.map(j => `${j.name}:${j.conclusion || j.status}`);
                if (parts.length) jobBreakdown = ` — jobs: ${parts.join(", ")}`;
              }

              let emph = "";
              let subjectRendered = subject;
              if (outcome === "success") {
                successCount++;
                emph = "✅ ";
                subjectRendered = `**${subject}**`;
              } else if (outcome === "failure" || outcome === "cancelled" || outcome === "timed_out") {
                failureCount++;
              } else {
                otherCount++;
              }

              lines.push(`- ${date} \`${short}\` (${type}) — ${emph}${subjectRendered} — CI: ${outcome}${jobBreakdown}`);
            }

            // Insert a summary at the top after header
            const summary = [
              "## CI Outcome Summary",
              `- Success: ${successCount}`,
              `- Failed/Cancelled/Timed out: ${failureCount}`,
              `- Other/No runs: ${otherCount}`,
              ""
            ];
            lines.splice(3, 0, ...summary);

            const content = lines.join("\n") + "\n";

            const path = "docs/CHANGELOG.md";
            
            // Retry logic for file updates with exponential backoff
            let maxRetries = 3;
            let retryDelay = 1000; // Start with 1 second
            
            for (let attempt = 1; attempt <= maxRetries; attempt++) {
              try {
<<<<<<< HEAD
                // Get the latest file SHA from main branch
=======
                // Get the latest file SHA
>>>>>>> 231d6497
                let shaExisting;
                try {
                  const res = await github.rest.repos.getContent({ 
                    owner, repo, path, 
<<<<<<< HEAD
                    ref: 'main'
=======
                    ref: context.payload.pull_request.head.ref 
>>>>>>> 231d6497
                  });
                  if (!Array.isArray(res.data)) shaExisting = res.data.sha;
                } catch {}
                
<<<<<<< HEAD
                // Write to main branch with [skip ci]
                const updateParams = {
                  owner, repo, path,
                  message: "docs: update CHANGELOG.md post-merge [skip ci]",
                  content: Buffer.from(content, "utf8").toString("base64"),
                  branch: 'main'
=======
                // Write to PR head branch with [skip ci]
                const updateParams = {
                  owner, repo, path,
                  message: "docs: update CHANGELOG.md [skip ci]",
                  content: Buffer.from(content, "utf8").toString("base64"),
                  branch: context.payload.pull_request.head.ref
>>>>>>> 231d6497
                };
                
                // Only include sha if file exists
                if (shaExisting) {
                  updateParams.sha = shaExisting;
                }
                
                await github.rest.repos.createOrUpdateFileContents(updateParams);
<<<<<<< HEAD
                console.log(`Successfully updated CHANGELOG.md on main branch on attempt ${attempt}`);
=======
                console.log(`Successfully updated CHANGELOG.md on attempt ${attempt}`);
>>>>>>> 231d6497
                break; // Success, exit retry loop
                
              } catch (error) {
                console.log(`Attempt ${attempt} failed: ${error.message}`);
                
                if (attempt === maxRetries) {
                  console.log(`All ${maxRetries} attempts failed. Last error: ${error.message}`);
                  // Don't throw the error - just log it and continue
                  // The CI should not fail just because changelog update failed
                  break;
                }
                
                if (error.status === 409) {
                  console.log(`SHA conflict detected, retrying in ${retryDelay}ms...`);
                  await new Promise(resolve => setTimeout(resolve, retryDelay));
                  retryDelay *= 2; // Exponential backoff
                } else {
                  // For other errors, don't retry
                  console.log(`Non-retryable error: ${error.message}`);
                  break;
                }
              }
            }

  format-check:
    name: StyleCop Formatting
<<<<<<< HEAD
=======
    needs: changelog-intel
>>>>>>> 231d6497
    runs-on: ubuntu-latest
    steps:
      - uses: actions/checkout@v4

      - name: Setup .NET SDK 8.0.x
        uses: actions/setup-dotnet@v4
        with:
          dotnet-version: "8.0.x"
          cache: true
          cache-dependency-path: '**/packages.lock.json'

<<<<<<< HEAD
      - name: Restore Ubuntu-compatible projects only
        run: |
          # Only Domain project can build on Ubuntu without mobile dependencies
          dotnet restore ./PhysicallyFitPT.Domain/PhysicallyFitPT.Domain.csproj --use-lock-file
          echo "Note: Web, Infrastructure, Shared, Tests, and Seeder formatted on macOS due to mobile dependencies"

      - name: Check code formatting (StyleCop) - Ubuntu-compatible project only
        run: |
          # Only format Domain project on Ubuntu
          dotnet format ./PhysicallyFitPT.Domain/PhysicallyFitPT.Domain.csproj --verify-no-changes --verbosity diagnostic
=======
      - name: Restore non-mobile projects only (excluding Infrastructure)
        run: |
          dotnet restore ./PhysicallyFitPT.Domain/PhysicallyFitPT.Domain.csproj --use-lock-file
          dotnet restore ./PhysicallyFitPT.Shared/PhysicallyFitPT.Shared.csproj --use-lock-file
          dotnet restore ./PhysicallyFitPT.Web/PhysicallyFitPT.Web.csproj --use-lock-file
          dotnet restore ./PhysicallyFitPT.Tests/PhysicallyFitPT.Tests.csproj --use-lock-file
          dotnet restore ./PhysicallyFitPT.Seeder/PhysicallyFitPT.Seeder.csproj --use-lock-file

      - name: Check code formatting (StyleCop) - Infrastructure formatted on macOS
        run: |
          dotnet format ./PhysicallyFitPT.Domain/PhysicallyFitPT.Domain.csproj --verify-no-changes --verbosity diagnostic
          dotnet format ./PhysicallyFitPT.Shared/PhysicallyFitPT.Shared.csproj --verify-no-changes --verbosity diagnostic
          dotnet format ./PhysicallyFitPT.Web/PhysicallyFitPT.Web.csproj --verify-no-changes --verbosity diagnostic
          dotnet format ./PhysicallyFitPT.Tests/PhysicallyFitPT.Tests.csproj --verify-no-changes --verbosity diagnostic
          dotnet format ./PhysicallyFitPT.Seeder/PhysicallyFitPT.Seeder.csproj --verify-no-changes --verbosity diagnostic
>>>>>>> 231d6497

  analyze:
    name: Roslynator Static Analysis
    needs: format-check
    runs-on: ubuntu-latest
    steps:
      - uses: actions/checkout@v4

      - name: Setup .NET SDK 8.0.x
        uses: actions/setup-dotnet@v4
        with:
          dotnet-version: "8.0.x"
          cache: true
          cache-dependency-path: '**/packages.lock.json'

      - name: Install Roslynator
        run: dotnet tool install -g roslynator.dotnet.cli

<<<<<<< HEAD
      - name: Restore Ubuntu-compatible projects only  
        run: |
          # Only Domain project can build on Ubuntu without mobile dependencies
          dotnet restore ./PhysicallyFitPT.Domain/PhysicallyFitPT.Domain.csproj --use-lock-file
          echo "Note: Web, Infrastructure, Shared, Tests, and Seeder analyzed on macOS due to mobile dependencies"

      - name: Run Roslynator analysis on Ubuntu-compatible project only
        run: |
          # Only analyze Domain project on Ubuntu
          roslynator analyze ./PhysicallyFitPT.Domain/PhysicallyFitPT.Domain.csproj --severity-level info

  build:
    name: Build & Guardrails (${{ matrix.tfm }})
    needs: analyze
    runs-on: ${{ matrix.tfm == 'net8.0' && 'ubuntu-latest' || 'macos-latest' }}
=======
      - name: Restore non-mobile projects only (excluding Infrastructure)
        run: |
          dotnet restore ./PhysicallyFitPT.Domain/PhysicallyFitPT.Domain.csproj --use-lock-file
          dotnet restore ./PhysicallyFitPT.Shared/PhysicallyFitPT.Shared.csproj --use-lock-file
          dotnet restore ./PhysicallyFitPT.Web/PhysicallyFitPT.Web.csproj --use-lock-file
          dotnet restore ./PhysicallyFitPT.Tests/PhysicallyFitPT.Tests.csproj --use-lock-file
          dotnet restore ./PhysicallyFitPT.Seeder/PhysicallyFitPT.Seeder.csproj --use-lock-file

      - name: Run Roslynator analysis on non-mobile projects (Infrastructure analyzed on macOS)
        run: |
          roslynator analyze ./PhysicallyFitPT.Domain/PhysicallyFitPT.Domain.csproj --severity-level info
          roslynator analyze ./PhysicallyFitPT.Shared/PhysicallyFitPT.Shared.csproj --severity-level info
          roslynator analyze ./PhysicallyFitPT.Web/PhysicallyFitPT.Web.csproj --severity-level info
          roslynator analyze ./PhysicallyFitPT.Tests/PhysicallyFitPT.Tests.csproj --severity-level info
          roslynator analyze ./PhysicallyFitPT.Seeder/PhysicallyFitPT.Seeder.csproj --severity-level info

  build:
    name: Build & Guardrails
    needs: analyze
    runs-on: macos-latest
>>>>>>> 231d6497
    strategy:
      matrix:
        tfm: [net8.0, net8.0-android, net8.0-ios, net8.0-maccatalyst]
    steps:
      - uses: actions/checkout@v4

      - name: Setup .NET SDK 8.0.x
        uses: actions/setup-dotnet@v4
        with:
          dotnet-version: "8.0.x"
          cache: true
          cache-dependency-path: '**/packages.lock.json'

      - name: Set up Java 17
        uses: actions/setup-java@v4
        with:
          distribution: microsoft
          java-version: "17"

<<<<<<< HEAD
      - name: Install MAUI workload (only for Android builds)
        if: matrix.tfm == 'net8.0-android'
=======
      - name: Install MAUI workload (once)
>>>>>>> 231d6497
        run: |
          echo "Installing MAUI workloads..."
          # First, update workload manifests
          dotnet workload update --skip-sign-check || echo "Workload update failed, continuing..."
           
           # Install MAUI workload with multiple fallback strategies
           if ! dotnet workload install maui --skip-sign-check; then
             echo "Standard MAUI workload installation failed, trying individual components..."
             
             # Try installing individual Android/iOS/macCatalyst workloads
             dotnet workload install android --skip-sign-check || echo "Android workload failed"
             dotnet workload install ios --skip-sign-check || echo "iOS workload failed" 
             dotnet workload install maccatalyst --skip-sign-check || echo "macCatalyst workload failed"
             
             # Verify we have at least some workloads installed
             if ! dotnet workload list | grep -q -E "(android|ios|maccatalyst)"; then
               echo "❌ No mobile workloads installed. This may cause build failures."
               echo "Available workloads:"
               dotnet workload search
               exit 1
             fi
           fi
           
           echo "✅ Successfully installed workloads:"
           dotnet workload list
<<<<<<< HEAD
           
      - name: Verify MAUI workloads (mobile builds only)
        if: matrix.tfm != 'net8.0'
        run: |
          echo "Verifying MAUI workloads are available..."
          if ! dotnet workload list | grep -q -E "(android|ios|maccatalyst|maui)"; then
            echo "❌ No MAUI workloads found. Install failed in previous job."
            echo "Available workloads:"
            dotnet workload search
            exit 1
          else
            echo "✅ MAUI workloads verified:"
            dotnet workload list
          fi
      - name: Restore .NET workloads (mobile builds only)
        if: matrix.tfm != 'net8.0'
        run: dotnet workload restore
         
      - name: Restore projects (strategy based on matrix.tfm)
        run: |
          if [ "${{ matrix.tfm }}" == "net8.0" ]; then
            echo "Restoring Ubuntu-compatible project (Domain only)..."
            # Only Domain project can build on Ubuntu without mobile dependencies
            dotnet restore ./PhysicallyFitPT.Domain/PhysicallyFitPT.Domain.csproj --use-lock-file
            echo "Note: Web, Infrastructure, Shared, Tests, and Seeder built on macOS due to mobile dependencies"
          else
            echo "Restoring full solution for MAUI builds..."
            dotnet restore ./PhysicallyFitPT.sln --use-lock-file
          fi

      - name: Build net8.0 projects (Ubuntu-compatible only)
        if: matrix.tfm == 'net8.0'
        run: |
          # Build only Domain project that doesn't have mobile dependencies
          echo "Building Ubuntu-compatible net8.0 project..."
          dotnet build ./PhysicallyFitPT.Domain/PhysicallyFitPT.Domain.csproj -c Release -f net8.0 --nologo
          echo "Note: Web, Infrastructure, Shared, Tests, and Seeder built on macOS due to mobile dependencies"

      - name: Build mobile app (MAUI)
        if: matrix.tfm != 'net8.0'
        run: dotnet build ./PhysicallyFitPT/PhysicallyFitPT.csproj -c Release -f ${{ matrix.tfm }} --nologo
=======
      - name: Restore .NET workloads
        run: dotnet workload restore
         
      - name: Restore solution (lock files)
        run: dotnet restore ./PhysicallyFitPT.sln --use-lock-file
>>>>>>> 231d6497

      - name: Build net8.0 projects on macOS (projects with mobile dependencies)
        if: matrix.tfm == 'net8.0-ios'
        run: |
          echo "Building net8.0 projects that have mobile dependencies..."
          dotnet build ./PhysicallyFitPT.Web/PhysicallyFitPT.Web.csproj -c Release -f net8.0 --nologo
          dotnet build ./PhysicallyFitPT.Infrastructure/PhysicallyFitPT.Infrastructure.csproj -c Release -f net8.0 --nologo
          dotnet build ./PhysicallyFitPT.Shared/PhysicallyFitPT.Shared.csproj -c Release -f net8.0 --nologo
          dotnet build ./PhysicallyFitPT.Tests/PhysicallyFitPT.Tests.csproj -c Release -f net8.0 --nologo
          dotnet build ./PhysicallyFitPT.Seeder/PhysicallyFitPT.Seeder.csproj -c Release -f net8.0 --nologo

      - name: Check format for projects with mobile dependencies (macOS only, consolidated)
        if: matrix.tfm == 'net8.0-ios'
        run: |
          # Consolidated format checking for projects with mobile dependencies
          dotnet format ./PhysicallyFitPT.Web/PhysicallyFitPT.Web.csproj --verify-no-changes --verbosity diagnostic &
          dotnet format ./PhysicallyFitPT.Tests/PhysicallyFitPT.Tests.csproj --verify-no-changes --verbosity diagnostic &
          dotnet format ./PhysicallyFitPT.Seeder/PhysicallyFitPT.Seeder.csproj --verify-no-changes --verbosity diagnostic &
          dotnet format ./PhysicallyFitPT/PhysicallyFitPT.csproj --verify-no-changes --verbosity diagnostic &
          dotnet format ./PhysicallyFitPT.Shared/PhysicallyFitPT.Shared.csproj --verify-no-changes --verbosity diagnostic &
          dotnet format ./PhysicallyFitPT.Infrastructure/PhysicallyFitPT.Infrastructure.csproj --verify-no-changes --verbosity diagnostic &
          
          # Wait for all background jobs
          wait

      - name: Install Roslynator for macOS analysis (iOS build only)
        if: matrix.tfm == 'net8.0-ios'
        run: dotnet tool install -g roslynator.dotnet.cli

      - name: Run Roslynator analysis on projects with mobile dependencies (macOS only, consolidated)
        if: matrix.tfm == 'net8.0-ios'
        run: |
          # Consolidated analysis for projects with mobile dependencies
          roslynator analyze ./PhysicallyFitPT.Web/PhysicallyFitPT.Web.csproj --severity-level info &
          roslynator analyze ./PhysicallyFitPT.Tests/PhysicallyFitPT.Tests.csproj --severity-level info &
          roslynator analyze ./PhysicallyFitPT.Seeder/PhysicallyFitPT.Seeder.csproj --severity-level info &
          roslynator analyze ./PhysicallyFitPT/PhysicallyFitPT.csproj --severity-level info &
          roslynator analyze ./PhysicallyFitPT.Shared/PhysicallyFitPT.Shared.csproj --severity-level info &
          roslynator analyze ./PhysicallyFitPT.Infrastructure/PhysicallyFitPT.Infrastructure.csproj --severity-level warning &
          
          # Wait for all background jobs
          wait

      - name: Check MAUI project formatting (macOS only)
        if: matrix.tfm == 'net8.0-ios'
        run: dotnet format ./PhysicallyFitPT/PhysicallyFitPT.csproj --verify-no-changes --verbosity diagnostic

      - name: Check Infrastructure project formatting (macOS only)
        if: matrix.tfm == 'net8.0-ios'
        run: dotnet format ./PhysicallyFitPT.Infrastructure/PhysicallyFitPT.Infrastructure.csproj --verify-no-changes --verbosity diagnostic

      - name: Install Roslynator for MAUI analysis (macOS only)
        if: matrix.tfm == 'net8.0-ios'
        run: dotnet tool install -g roslynator.dotnet.cli

      - name: Run Roslynator analysis on MAUI project (macOS only)
        if: matrix.tfm == 'net8.0-ios'
        run: roslynator analyze ./PhysicallyFitPT/PhysicallyFitPT.csproj --severity-level info

      - name: Run Roslynator analysis on Infrastructure project (macOS only)
        if: matrix.tfm == 'net8.0-ios'
        run: roslynator analyze ./PhysicallyFitPT.Infrastructure/PhysicallyFitPT.Infrastructure.csproj --severity-level warning

      - name: Assert Web does not reference Infrastructure
        if: matrix.tfm == 'net8.0'
        run: |
          ! grep -q 'PhysicallyFitPT.Infrastructure' ./PhysicallyFitPT.Web/PhysicallyFitPT.Web.csproj || { echo "Web references Infrastructure"; exit 1; }

      - name: Assert NO EF packages in Web
        if: matrix.tfm == 'net8.0'
        run: |
          dotnet list ./PhysicallyFitPT.Web/PhysicallyFitPT.Web.csproj package --include-transitive \
            | grep -Ei 'EntityFrameworkCore|SQLitePCL|Sqlite' && { echo "EF/Sqlite leaked into Web"; exit 1; } || exit 0

      - name: Assert no DbContext usage in Web code
        if: matrix.tfm == 'net8.0'
        run: |
          ! grep -R --include='*.cs' -E 'AddDbContext|UseSqlite|UseInMemoryDatabase' ./PhysicallyFitPT.Web || { echo "DbContext usage found in Web"; exit 1; }

      - name: Assert Sqlite present on device TFMs only
        if: matrix.tfm != 'net8.0'
        run: |
          echo "Validating SQLite presence for device target: ${{ matrix.tfm }}"
          if ! dotnet list ./PhysicallyFitPT/PhysicallyFitPT.csproj package --include-transitive | grep -i 'Microsoft.EntityFrameworkCore.Sqlite'; then
            echo "❌ SQLite package not found in device build"
            exit 1
          else
            echo "✅ SQLite package verified for device TFM"
          fi

      - name: Publish (devices)
        if: matrix.tfm != 'net8.0'
        run: dotnet publish ./PhysicallyFitPT/PhysicallyFitPT.csproj -c Release -f ${{ matrix.tfm }} --nologo

      - name: Verify EF design-time uses Sqlite (run on macOS build only)
        if: matrix.tfm == 'net8.0-ios'
        run: |
          dotnet tool restore || true
          dotnet ef dbcontext info -p ./PhysicallyFitPT.Infrastructure

<<<<<<< HEAD
      - name: Run unit tests (macOS only, since tests require Infrastructure)
        if: matrix.tfm == 'net8.0-ios'
        run: |
          echo "Running unit tests..."
          dotnet test ./PhysicallyFitPT.Tests/PhysicallyFitPT.Tests.csproj -c Release --logger trx --results-directory TestResults
          
      - name: Upload test results on failure
        if: failure() && matrix.tfm == 'net8.0-ios'
        uses: actions/upload-artifact@v4
        with:
          name: test-results
          path: TestResults/
          retention-days: 7

=======
>>>>>>> 231d6497
      - name: Upload build logs on failure
        if: failure()
        uses: actions/upload-artifact@v4
        with:
          name: build-logs-${{ matrix.tfm }}
          path: |
            **/*.log
            **/*.binlog
          retention-days: 7

  test:
<<<<<<< HEAD
    name: Unit Tests (Consolidated with iOS build)
    needs: build
    runs-on: ubuntu-latest
    if: false  # Disabled - tests now run as part of iOS build to avoid duplicate macOS runner
    steps:
      - name: Tests moved to iOS build
        run: echo "Unit tests now run as part of the iOS build job to optimize runner usage"
=======
    name: Unit Tests
    needs: build
    runs-on: ubuntu-latest
    steps:
      - uses: actions/checkout@v4

      - name: Setup .NET SDK 8.0.x
        uses: actions/setup-dotnet@v4
        with:
          dotnet-version: "8.0.x"
          cache: true
          cache-dependency-path: '**/packages.lock.json'

      - name: Restore non-mobile projects only
        run: |
          dotnet restore ./PhysicallyFitPT.Domain/PhysicallyFitPT.Domain.csproj --use-lock-file
          dotnet restore ./PhysicallyFitPT.Shared/PhysicallyFitPT.Shared.csproj --use-lock-file
          dotnet restore ./PhysicallyFitPT.Infrastructure/PhysicallyFitPT.Infrastructure.csproj --use-lock-file
          dotnet restore ./PhysicallyFitPT.Web/PhysicallyFitPT.Web.csproj --use-lock-file
          dotnet restore ./PhysicallyFitPT.Tests/PhysicallyFitPT.Tests.csproj --use-lock-file
          dotnet restore ./PhysicallyFitPT.Seeder/PhysicallyFitPT.Seeder.csproj --use-lock-file

      - name: Run unit tests
        run: dotnet test ./PhysicallyFitPT.Tests/PhysicallyFitPT.Tests.csproj -c Release --logger trx --results-directory TestResults

      - name: Upload test results on failure
        if: failure()
        uses: actions/upload-artifact@v4
        with:
          name: test-results
          path: TestResults/
          retention-days: 7
>>>>>>> 231d6497

  notify-failure:
    name: Notify on Failure
    if: failure() && github.event_name == 'pull_request'
<<<<<<< HEAD
    needs: [format-check, analyze, build]
=======
    needs: [format-check, analyze, build, test]
>>>>>>> 231d6497
    runs-on: ubuntu-latest
    steps:
      - name: Get failed jobs and notify
        uses: actions/github-script@v7
        with:
          github-token: ${{ secrets.GITHUB_TOKEN }}
          script: |
            const owner = context.repo.owner;
            const repo = context.repo.repo;
            const runId = context.runId;
            
            // Get workflow run jobs
            const jobsResponse = await github.rest.actions.listJobsForWorkflowRun({
              owner,
              repo,
              run_id: runId,
            });
            
            const failedJobs = jobsResponse.data.jobs.filter(job => 
<<<<<<< HEAD
              job.conclusion === 'failure' || job.conclusion === 'cancelled' || job.conclusion === 'timed_out'
=======
              job.conclusion === 'failure' || job.conclusion === 'cancelled'
>>>>>>> 231d6497
            );
            
            if (failedJobs.length === 0) return;
            
<<<<<<< HEAD
            // Get mentions/reviewers from repository variables with better fallbacks
            let mentions = '@BlackHouseDeveloper @copilot';
            let reviewers = 'BlackHouseDeveloper';
=======
            // Get mentions/reviewers from repository variables
            let mentions = '';
            let reviewers = '';
>>>>>>> 231d6497
            
            try {
              const mentionsVar = await github.rest.actions.getRepoVariable({
                owner,
                repo,
                name: 'MENTIONS'
              });
<<<<<<< HEAD
              if (mentionsVar.data && mentionsVar.data.value && mentionsVar.data.value.trim()) {
                mentions = mentionsVar.data.value.trim();
              }
            } catch (error) {
              console.log('MENTIONS variable not found, using default:', mentions);
=======
              mentions = mentionsVar.data.value;
            } catch {
              mentions = '@BlackHouseDeveloper @copilot';
>>>>>>> 231d6497
            }
            
            try {
              const reviewersVar = await github.rest.actions.getRepoVariable({
                owner,
                repo,
                name: 'REVIEWERS'
              });
<<<<<<< HEAD
              if (reviewersVar.data && reviewersVar.data.value && reviewersVar.data.value.trim()) {
                reviewers = reviewersVar.data.value.trim();
              }
            } catch (error) {
              console.log('REVIEWERS variable not found, using default:', reviewers);
=======
              reviewers = reviewersVar.data.value;
            } catch {
              reviewers = 'BlackHouseDeveloper';
>>>>>>> 231d6497
            }
            
            // Build failure summary with log tails
            const failureSummary = [];
            failureSummary.push(`${mentions} - CI checks failed! 🚫`);
            failureSummary.push('');
            failureSummary.push('## Failed Jobs:');
            
            for (const job of failedJobs) {
              failureSummary.push(`- **${job.name}**: ${job.conclusion}`);
              
<<<<<<< HEAD
              // Add artifact link for more reliable log access
              failureSummary.push(`  - [View full logs](${job.html_url})`);
              failureSummary.push(`  - [Build artifacts](https://github.com/${owner}/${repo}/actions/runs/${runId})`);
              
              // Get job logs for tail (with better error handling)
=======
              // Get job logs for tail
>>>>>>> 231d6497
              try {
                const logsResponse = await github.rest.actions.downloadJobLogsForWorkflowRun({
                  owner,
                  repo,
                  job_id: job.id,
                });
                
                if (logsResponse.data) {
                  const logText = logsResponse.data.toString();
                  const lastLines = logText.split('\n').slice(-50).join('\n');
                  const truncated = lastLines.length > 1000 ? 
                    '...' + lastLines.slice(-1000) : lastLines;
                  
<<<<<<< HEAD
                  if (truncated.trim()) {
                    failureSummary.push('  <details><summary>📋 Last 50 lines of logs</summary>');
                    failureSummary.push('');
                    failureSummary.push('  ```');
                    failureSummary.push(truncated);
                    failureSummary.push('  ```');
                    failureSummary.push('  </details>');
                  }
                }
              } catch (error) {
                failureSummary.push(`  - ⚠️ Could not fetch logs: ${error.message}`);
                failureSummary.push(`  - Use the links above to access full logs and artifacts`);
=======
                  failureSummary.push('```');
                  failureSummary.push(truncated);
                  failureSummary.push('```');
                }
              } catch (error) {
                failureSummary.push(`  - Could not fetch logs: ${error.message}`);
>>>>>>> 231d6497
              }
            }
            
            failureSummary.push('');
            failureSummary.push('## Action Required:');
            failureSummary.push('- Fix the failed checks before requesting review');
            failureSummary.push('- All gates must pass: format-check → analyze → build → test');
            failureSummary.push(`- Full logs: https://github.com/${owner}/${repo}/actions/runs/${runId}`);
            
            // Post the comment
            const comment = await github.rest.issues.createComment({
              owner,
              repo,
              issue_number: context.issue.number,
              body: failureSummary.join('\n')
            });
            
            // Add reaction to acknowledge the failure notification
            try {
              await github.rest.reactions.createForIssueComment({
                owner,
                repo,
                comment_id: comment.data.id,
                content: 'eyes'
              });
            } catch (error) {
              console.log('Could not add reaction:', error.message);
            }
            
            // Automatically trigger Copilot workflow
            try {
              // Use repository_dispatch to trigger Copilot automation
              await github.rest.repos.createDispatchEvent({
                owner,
                repo,
                event_type: 'copilot-auto-fix',
                client_payload: {
                  pr_number: context.issue.number,
                  run_id: runId,
                  failed_jobs: failedJobs.map(job => ({
                    name: job.name,
                    conclusion: job.conclusion,
                    html_url: job.html_url
                  })),
                  trigger_reason: 'automatic_ci_failure'
                }
              });
              
              console.log('Successfully triggered Copilot auto-fix workflow');
            } catch (error) {
              console.log('Could not trigger Copilot auto-fix:', error.message);
              
              // Fallback: Post additional comment to trigger Copilot mention workflow
              try {
                await github.rest.issues.createComment({
                  owner,
                  repo,
                  issue_number: context.issue.number,
                  body: `🤖 **Auto-triggering Copilot for CI failure resolution**\n\n@copilot Please analyze and fix the CI failures listed above. Focus on:\n\n${failedJobs.map(job => `- **${job.name}**: ${job.conclusion}`).join('\n')}\n\n*This is an automated request triggered by CI failure.*`
                });
              } catch (fallbackError) {
                console.log('Fallback comment also failed:', fallbackError.message);
              }
            }

  request-review:
    name: Auto-Request Review
    if: success() && github.event_name == 'pull_request'
<<<<<<< HEAD
    needs: [format-check, analyze, build]
=======
    needs: [format-check, analyze, build, test]
>>>>>>> 231d6497
    runs-on: ubuntu-latest
    steps:
      - name: Request reviewers on success
        uses: actions/github-script@v7
        with:
          github-token: ${{ secrets.GITHUB_TOKEN }}
          script: |
            const owner = context.repo.owner;
            const repo = context.repo.repo;
            
<<<<<<< HEAD
            // Get reviewers from repository variables with better fallbacks
            let reviewers = 'BlackHouseDeveloper';
=======
            // Get reviewers from repository variables
            let reviewers = '';
>>>>>>> 231d6497
            
            try {
              const reviewersVar = await github.rest.actions.getRepoVariable({
                owner,
                repo,
                name: 'REVIEWERS'
              });
<<<<<<< HEAD
              if (reviewersVar.data && reviewersVar.data.value && reviewersVar.data.value.trim()) {
                reviewers = reviewersVar.data.value.trim();
              }
            } catch (error) {
              console.log('REVIEWERS variable not found, using default:', reviewers);
=======
              reviewers = reviewersVar.data.value;
            } catch {
              reviewers = 'BlackHouseDeveloper';
>>>>>>> 231d6497
            }
            
            // Parse reviewers (comma/space/newline separated)
            const reviewerList = reviewers
              .split(/[,\s\n]+/)
              .map(r => r.trim())
              .filter(r => r.length > 0);
            
            if (reviewerList.length > 0) {
              try {
                await github.rest.pulls.requestReviewers({
                  owner,
                  repo,
                  pull_number: context.issue.number,
                  reviewers: reviewerList
                });
                
                // Also post a success comment
                await github.rest.issues.createComment({
                  owner,
                  repo,
                  issue_number: context.issue.number,
                  body: `✅ All CI checks passed! Review requested from: ${reviewerList.map(r => '@' + r).join(', ')}`
                });
              } catch (error) {
                console.log('Could not request reviewers:', error.message);
              }
            }

  diff-summary:
    name: Diff Summary
    if: github.event_name == 'pull_request'
    needs: test
    runs-on: ubuntu-latest
    steps:
      - uses: actions/checkout@v4
        with:
          fetch-depth: 0
      - name: Generate diff summary
        id: diff
        run: |
          base_ref="${{ github.event.pull_request.base.sha || github.event.before }}"
          head_ref="${{ github.sha }}"
          {
            echo "## Change Summary"
            git --no-pager diff --name-status "$base_ref...$head_ref"
            echo -e "\n## High-signal files"
            git --no-pager diff --name-only "$base_ref...$head_ref" | grep -E '\.csproj|props|targets|DesignTimeDbContextFactory|build\.yml|ci\.yml' || true
          } > diff.md
      - uses: actions/github-script@v7
        with:
          script: |
            const fs = require('fs');
            const body = fs.readFileSync('diff.md', 'utf8');
            github.rest.issues.createComment({
              owner: context.repo.owner,
              repo: context.repo.repo,
              issue_number: context.issue.number,
              body
            });<|MERGE_RESOLUTION|>--- conflicted
+++ resolved
@@ -163,39 +163,22 @@
             
             for (let attempt = 1; attempt <= maxRetries; attempt++) {
               try {
-<<<<<<< HEAD
                 // Get the latest file SHA from main branch
-=======
-                // Get the latest file SHA
->>>>>>> 231d6497
                 let shaExisting;
                 try {
                   const res = await github.rest.repos.getContent({ 
                     owner, repo, path, 
-<<<<<<< HEAD
                     ref: 'main'
-=======
-                    ref: context.payload.pull_request.head.ref 
->>>>>>> 231d6497
                   });
                   if (!Array.isArray(res.data)) shaExisting = res.data.sha;
                 } catch {}
                 
-<<<<<<< HEAD
                 // Write to main branch with [skip ci]
                 const updateParams = {
                   owner, repo, path,
                   message: "docs: update CHANGELOG.md post-merge [skip ci]",
                   content: Buffer.from(content, "utf8").toString("base64"),
                   branch: 'main'
-=======
-                // Write to PR head branch with [skip ci]
-                const updateParams = {
-                  owner, repo, path,
-                  message: "docs: update CHANGELOG.md [skip ci]",
-                  content: Buffer.from(content, "utf8").toString("base64"),
-                  branch: context.payload.pull_request.head.ref
->>>>>>> 231d6497
                 };
                 
                 // Only include sha if file exists
@@ -204,11 +187,7 @@
                 }
                 
                 await github.rest.repos.createOrUpdateFileContents(updateParams);
-<<<<<<< HEAD
                 console.log(`Successfully updated CHANGELOG.md on main branch on attempt ${attempt}`);
-=======
-                console.log(`Successfully updated CHANGELOG.md on attempt ${attempt}`);
->>>>>>> 231d6497
                 break; // Success, exit retry loop
                 
               } catch (error) {
@@ -235,10 +214,6 @@
 
   format-check:
     name: StyleCop Formatting
-<<<<<<< HEAD
-=======
-    needs: changelog-intel
->>>>>>> 231d6497
     runs-on: ubuntu-latest
     steps:
       - uses: actions/checkout@v4
@@ -250,7 +225,6 @@
           cache: true
           cache-dependency-path: '**/packages.lock.json'
 
-<<<<<<< HEAD
       - name: Restore Ubuntu-compatible projects only
         run: |
           # Only Domain project can build on Ubuntu without mobile dependencies
@@ -261,23 +235,6 @@
         run: |
           # Only format Domain project on Ubuntu
           dotnet format ./PhysicallyFitPT.Domain/PhysicallyFitPT.Domain.csproj --verify-no-changes --verbosity diagnostic
-=======
-      - name: Restore non-mobile projects only (excluding Infrastructure)
-        run: |
-          dotnet restore ./PhysicallyFitPT.Domain/PhysicallyFitPT.Domain.csproj --use-lock-file
-          dotnet restore ./PhysicallyFitPT.Shared/PhysicallyFitPT.Shared.csproj --use-lock-file
-          dotnet restore ./PhysicallyFitPT.Web/PhysicallyFitPT.Web.csproj --use-lock-file
-          dotnet restore ./PhysicallyFitPT.Tests/PhysicallyFitPT.Tests.csproj --use-lock-file
-          dotnet restore ./PhysicallyFitPT.Seeder/PhysicallyFitPT.Seeder.csproj --use-lock-file
-
-      - name: Check code formatting (StyleCop) - Infrastructure formatted on macOS
-        run: |
-          dotnet format ./PhysicallyFitPT.Domain/PhysicallyFitPT.Domain.csproj --verify-no-changes --verbosity diagnostic
-          dotnet format ./PhysicallyFitPT.Shared/PhysicallyFitPT.Shared.csproj --verify-no-changes --verbosity diagnostic
-          dotnet format ./PhysicallyFitPT.Web/PhysicallyFitPT.Web.csproj --verify-no-changes --verbosity diagnostic
-          dotnet format ./PhysicallyFitPT.Tests/PhysicallyFitPT.Tests.csproj --verify-no-changes --verbosity diagnostic
-          dotnet format ./PhysicallyFitPT.Seeder/PhysicallyFitPT.Seeder.csproj --verify-no-changes --verbosity diagnostic
->>>>>>> 231d6497
 
   analyze:
     name: Roslynator Static Analysis
@@ -296,7 +253,6 @@
       - name: Install Roslynator
         run: dotnet tool install -g roslynator.dotnet.cli
 
-<<<<<<< HEAD
       - name: Restore Ubuntu-compatible projects only  
         run: |
           # Only Domain project can build on Ubuntu without mobile dependencies
@@ -312,28 +268,6 @@
     name: Build & Guardrails (${{ matrix.tfm }})
     needs: analyze
     runs-on: ${{ matrix.tfm == 'net8.0' && 'ubuntu-latest' || 'macos-latest' }}
-=======
-      - name: Restore non-mobile projects only (excluding Infrastructure)
-        run: |
-          dotnet restore ./PhysicallyFitPT.Domain/PhysicallyFitPT.Domain.csproj --use-lock-file
-          dotnet restore ./PhysicallyFitPT.Shared/PhysicallyFitPT.Shared.csproj --use-lock-file
-          dotnet restore ./PhysicallyFitPT.Web/PhysicallyFitPT.Web.csproj --use-lock-file
-          dotnet restore ./PhysicallyFitPT.Tests/PhysicallyFitPT.Tests.csproj --use-lock-file
-          dotnet restore ./PhysicallyFitPT.Seeder/PhysicallyFitPT.Seeder.csproj --use-lock-file
-
-      - name: Run Roslynator analysis on non-mobile projects (Infrastructure analyzed on macOS)
-        run: |
-          roslynator analyze ./PhysicallyFitPT.Domain/PhysicallyFitPT.Domain.csproj --severity-level info
-          roslynator analyze ./PhysicallyFitPT.Shared/PhysicallyFitPT.Shared.csproj --severity-level info
-          roslynator analyze ./PhysicallyFitPT.Web/PhysicallyFitPT.Web.csproj --severity-level info
-          roslynator analyze ./PhysicallyFitPT.Tests/PhysicallyFitPT.Tests.csproj --severity-level info
-          roslynator analyze ./PhysicallyFitPT.Seeder/PhysicallyFitPT.Seeder.csproj --severity-level info
-
-  build:
-    name: Build & Guardrails
-    needs: analyze
-    runs-on: macos-latest
->>>>>>> 231d6497
     strategy:
       matrix:
         tfm: [net8.0, net8.0-android, net8.0-ios, net8.0-maccatalyst]
@@ -353,12 +287,8 @@
           distribution: microsoft
           java-version: "17"
 
-<<<<<<< HEAD
       - name: Install MAUI workload (only for Android builds)
         if: matrix.tfm == 'net8.0-android'
-=======
-      - name: Install MAUI workload (once)
->>>>>>> 231d6497
         run: |
           echo "Installing MAUI workloads..."
           # First, update workload manifests
@@ -384,7 +314,6 @@
            
            echo "✅ Successfully installed workloads:"
            dotnet workload list
-<<<<<<< HEAD
            
       - name: Verify MAUI workloads (mobile builds only)
         if: matrix.tfm != 'net8.0'
@@ -426,13 +355,6 @@
       - name: Build mobile app (MAUI)
         if: matrix.tfm != 'net8.0'
         run: dotnet build ./PhysicallyFitPT/PhysicallyFitPT.csproj -c Release -f ${{ matrix.tfm }} --nologo
-=======
-      - name: Restore .NET workloads
-        run: dotnet workload restore
-         
-      - name: Restore solution (lock files)
-        run: dotnet restore ./PhysicallyFitPT.sln --use-lock-file
->>>>>>> 231d6497
 
       - name: Build net8.0 projects on macOS (projects with mobile dependencies)
         if: matrix.tfm == 'net8.0-ios'
@@ -533,7 +455,6 @@
           dotnet tool restore || true
           dotnet ef dbcontext info -p ./PhysicallyFitPT.Infrastructure
 
-<<<<<<< HEAD
       - name: Run unit tests (macOS only, since tests require Infrastructure)
         if: matrix.tfm == 'net8.0-ios'
         run: |
@@ -548,8 +469,6 @@
           path: TestResults/
           retention-days: 7
 
-=======
->>>>>>> 231d6497
       - name: Upload build logs on failure
         if: failure()
         uses: actions/upload-artifact@v4
@@ -561,7 +480,6 @@
           retention-days: 7
 
   test:
-<<<<<<< HEAD
     name: Unit Tests (Consolidated with iOS build)
     needs: build
     runs-on: ubuntu-latest
@@ -569,49 +487,11 @@
     steps:
       - name: Tests moved to iOS build
         run: echo "Unit tests now run as part of the iOS build job to optimize runner usage"
-=======
-    name: Unit Tests
-    needs: build
-    runs-on: ubuntu-latest
-    steps:
-      - uses: actions/checkout@v4
-
-      - name: Setup .NET SDK 8.0.x
-        uses: actions/setup-dotnet@v4
-        with:
-          dotnet-version: "8.0.x"
-          cache: true
-          cache-dependency-path: '**/packages.lock.json'
-
-      - name: Restore non-mobile projects only
-        run: |
-          dotnet restore ./PhysicallyFitPT.Domain/PhysicallyFitPT.Domain.csproj --use-lock-file
-          dotnet restore ./PhysicallyFitPT.Shared/PhysicallyFitPT.Shared.csproj --use-lock-file
-          dotnet restore ./PhysicallyFitPT.Infrastructure/PhysicallyFitPT.Infrastructure.csproj --use-lock-file
-          dotnet restore ./PhysicallyFitPT.Web/PhysicallyFitPT.Web.csproj --use-lock-file
-          dotnet restore ./PhysicallyFitPT.Tests/PhysicallyFitPT.Tests.csproj --use-lock-file
-          dotnet restore ./PhysicallyFitPT.Seeder/PhysicallyFitPT.Seeder.csproj --use-lock-file
-
-      - name: Run unit tests
-        run: dotnet test ./PhysicallyFitPT.Tests/PhysicallyFitPT.Tests.csproj -c Release --logger trx --results-directory TestResults
-
-      - name: Upload test results on failure
-        if: failure()
-        uses: actions/upload-artifact@v4
-        with:
-          name: test-results
-          path: TestResults/
-          retention-days: 7
->>>>>>> 231d6497
 
   notify-failure:
     name: Notify on Failure
     if: failure() && github.event_name == 'pull_request'
-<<<<<<< HEAD
     needs: [format-check, analyze, build]
-=======
-    needs: [format-check, analyze, build, test]
->>>>>>> 231d6497
     runs-on: ubuntu-latest
     steps:
       - name: Get failed jobs and notify
@@ -631,24 +511,14 @@
             });
             
             const failedJobs = jobsResponse.data.jobs.filter(job => 
-<<<<<<< HEAD
               job.conclusion === 'failure' || job.conclusion === 'cancelled' || job.conclusion === 'timed_out'
-=======
-              job.conclusion === 'failure' || job.conclusion === 'cancelled'
->>>>>>> 231d6497
             );
             
             if (failedJobs.length === 0) return;
             
-<<<<<<< HEAD
             // Get mentions/reviewers from repository variables with better fallbacks
             let mentions = '@BlackHouseDeveloper @copilot';
             let reviewers = 'BlackHouseDeveloper';
-=======
-            // Get mentions/reviewers from repository variables
-            let mentions = '';
-            let reviewers = '';
->>>>>>> 231d6497
             
             try {
               const mentionsVar = await github.rest.actions.getRepoVariable({
@@ -656,17 +526,11 @@
                 repo,
                 name: 'MENTIONS'
               });
-<<<<<<< HEAD
               if (mentionsVar.data && mentionsVar.data.value && mentionsVar.data.value.trim()) {
                 mentions = mentionsVar.data.value.trim();
               }
             } catch (error) {
               console.log('MENTIONS variable not found, using default:', mentions);
-=======
-              mentions = mentionsVar.data.value;
-            } catch {
-              mentions = '@BlackHouseDeveloper @copilot';
->>>>>>> 231d6497
             }
             
             try {
@@ -675,17 +539,11 @@
                 repo,
                 name: 'REVIEWERS'
               });
-<<<<<<< HEAD
               if (reviewersVar.data && reviewersVar.data.value && reviewersVar.data.value.trim()) {
                 reviewers = reviewersVar.data.value.trim();
               }
             } catch (error) {
               console.log('REVIEWERS variable not found, using default:', reviewers);
-=======
-              reviewers = reviewersVar.data.value;
-            } catch {
-              reviewers = 'BlackHouseDeveloper';
->>>>>>> 231d6497
             }
             
             // Build failure summary with log tails
@@ -697,15 +555,11 @@
             for (const job of failedJobs) {
               failureSummary.push(`- **${job.name}**: ${job.conclusion}`);
               
-<<<<<<< HEAD
               // Add artifact link for more reliable log access
               failureSummary.push(`  - [View full logs](${job.html_url})`);
               failureSummary.push(`  - [Build artifacts](https://github.com/${owner}/${repo}/actions/runs/${runId})`);
               
               // Get job logs for tail (with better error handling)
-=======
-              // Get job logs for tail
->>>>>>> 231d6497
               try {
                 const logsResponse = await github.rest.actions.downloadJobLogsForWorkflowRun({
                   owner,
@@ -719,7 +573,6 @@
                   const truncated = lastLines.length > 1000 ? 
                     '...' + lastLines.slice(-1000) : lastLines;
                   
-<<<<<<< HEAD
                   if (truncated.trim()) {
                     failureSummary.push('  <details><summary>📋 Last 50 lines of logs</summary>');
                     failureSummary.push('');
@@ -732,14 +585,6 @@
               } catch (error) {
                 failureSummary.push(`  - ⚠️ Could not fetch logs: ${error.message}`);
                 failureSummary.push(`  - Use the links above to access full logs and artifacts`);
-=======
-                  failureSummary.push('```');
-                  failureSummary.push(truncated);
-                  failureSummary.push('```');
-                }
-              } catch (error) {
-                failureSummary.push(`  - Could not fetch logs: ${error.message}`);
->>>>>>> 231d6497
               }
             }
             
@@ -808,11 +653,7 @@
   request-review:
     name: Auto-Request Review
     if: success() && github.event_name == 'pull_request'
-<<<<<<< HEAD
     needs: [format-check, analyze, build]
-=======
-    needs: [format-check, analyze, build, test]
->>>>>>> 231d6497
     runs-on: ubuntu-latest
     steps:
       - name: Request reviewers on success
@@ -823,13 +664,8 @@
             const owner = context.repo.owner;
             const repo = context.repo.repo;
             
-<<<<<<< HEAD
             // Get reviewers from repository variables with better fallbacks
             let reviewers = 'BlackHouseDeveloper';
-=======
-            // Get reviewers from repository variables
-            let reviewers = '';
->>>>>>> 231d6497
             
             try {
               const reviewersVar = await github.rest.actions.getRepoVariable({
@@ -837,17 +673,11 @@
                 repo,
                 name: 'REVIEWERS'
               });
-<<<<<<< HEAD
               if (reviewersVar.data && reviewersVar.data.value && reviewersVar.data.value.trim()) {
                 reviewers = reviewersVar.data.value.trim();
               }
             } catch (error) {
               console.log('REVIEWERS variable not found, using default:', reviewers);
-=======
-              reviewers = reviewersVar.data.value;
-            } catch {
-              reviewers = 'BlackHouseDeveloper';
->>>>>>> 231d6497
             }
             
             // Parse reviewers (comma/space/newline separated)
