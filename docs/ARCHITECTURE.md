# PFPT Enterprise Architecture Documentation

## Overview

**Physically Fit PT (PFPT)** is an enterprise-grade, cross-platform healthcare documentation platform designed specifically for physical therapy practices. PFPT is built with .NET MAUI Blazor for mobile and desktop, and Blazor WebAssembly for web deployment. The platform follows Clean Architecture principles, with healthcare compliance, enterprise automation, and clinical workflow optimization at its core.

## Enterprise Solution Structure

```
PFPT/
<<<<<<< HEAD
├── src/                                 # Source Code
│   ├── PhysicallyFitPT.Maui/           # .NET MAUI Blazor App (iOS, Android, macOS)
│   ├── PhysicallyFitPT.Web/            # Blazor WebAssembly (Progressive Web App)
│   ├── PhysicallyFitPT.Api/            # Web API (Cloud Services & Integration)
│   ├── PhysicallyFitPT.Core/           # Domain Entities & Business Logic
│   ├── PhysicallyFitPT.Infrastructure/ # Data Access, EF Core, PDF Services
│   ├── PhysicallyFitPT.Shared/         # Clinical Libraries & DTOs
│   ├── PhysicallyFitPT.AI/             # AI/ML Services (Clinical Intelligence)
│   └── PhysicallyFitPT.Seeder/         # Database Seeding Console App
├── tests/                               # Comprehensive Test Suite
│   ├── PhysicallyFitPT.Core.Tests/     # Unit Tests (xUnit)
│   ├── PhysicallyFitPT.Api.Tests/      # API Integration Tests
│   └── PhysicallyFitPT.Maui.Tests/     # UI and Platform Tests
├── docs/                               # Enterprise Documentation
│   ├── ARCHITECTURE.md                 # This file
│   ├── DEVELOPMENT.md                  # Development guide
│   ├── BUILD.md                        # Build instructions
│   ├── CI.md                          # CI/CD documentation
│   ├── TROUBLESHOOTING.md             # Troubleshooting guide
│   └── CHANGELOG.md                   # Automated changelog
├── .github/                            # Enterprise MCP Framework
│   ├── workflows/                      # 14 Enterprise Automation Workflows
│   ├── ISSUE_TEMPLATE/                 # Healthcare-Specific Issue Templates
│   ├── copilot-agent-instructions.md  # Copilot Integration Guide
│   └── pull_request_template.md       # PR Template with Clinical Validation
├── PFPT-Foundry.sh                    # Development Environment Setup
├── Makefile                           # Build automation
└── PFPT.sln                          # Enterprise Solution File
=======
├── PhysicallyFitPT/                    # .NET MAUI Blazor App (Multi-platform)
├── PhysicallyFitPT.Core/             # Domain Entities (Clean Architecture Core)
├── PhysicallyFitPT.Infrastructure/     # Data Access, EF Core, Services
├── PhysicallyFitPT.Shared/             # Shared DTOs and Clinical Libraries
├── PhysicallyFitPT.Tests/              # Unit and Integration Tests (xUnit)
├── PhysicallyFitPT.Seeder/             # Database Seeding Console App
├── PhysicallyFitPT.Web/                # Blazor WebAssembly Client
├── PFPT-Foundry.sh                     # Development Environment Setup Script
└── PhysicallyFitPT.sln                 # Solution File
>>>>>>> 68ca4c25
```

## Enterprise Architecture Layers

### 1. Presentation Layer

#### PhysicallyFitPT.Maui (Native Applications)
**Target Frameworks:** `net8.0-android;net8.0-ios;net8.0-maccatalyst`

**Purpose:** Multi-platform native applications providing optimal clinical user experience.

**Key Components:**
- `App.xaml` - Application lifecycle and dependency injection
- `MainPage.xaml` - Main page hosting Blazor WebView
- `MauiProgram.cs` - Platform-specific service configuration
- `Components/` - Healthcare-focused Blazor components
  - `Layout/` - Clinical application layouts
  - `Pages/` - Patient management and clinical workflow pages
  - `Clinical/` - Assessment tools and outcome measures
  - `Reports/` - PDF generation and report viewing

**Platform-Specific Features:**
- **Android** - Native Android notifications and file system integration
- **iOS** - HealthKit integration and native UI patterns  
- **macOS** - Desktop-optimized clinical workflows and multi-window support

#### PhysicallyFitPT.Web (Progressive Web Application)
**Target Framework:** `net8.0`

**Purpose:** Browser-based clinical access with offline capabilities and real-time collaboration.

**Key Features:**
- Progressive Web App (PWA) with offline functionality
- Real-time clinical collaboration features
- Responsive design for tablets and desktop clinical workstations
- Browser-based PDF generation and clinical document management

<<<<<<< HEAD
### 2. Domain Layer (PhysicallyFitPT.Core)

**Target Framework:** `net8.0`

**Purpose:** Pure domain entities following Domain-Driven Design with healthcare-specific business logic.

**Core Healthcare Entities:**
- `Patient.cs` - Core patient entity with HIPAA-compliant demographics and audit trails
- `Appointment.cs` - Clinical appointment scheduling with outcome tracking
- `NoteAndSections.cs` - Structured clinical documentation with standardized formats
- `Goal.cs` - Evidence-based treatment goals with measurable outcomes
- `Assessment.cs` - Standardized clinical assessments (TUG, BBS, NPRS, Custom)
- `Codes.cs` - Healthcare billing codes (CPT, ICD-10, HCPCS)
- `Questionnaires.cs` - Patient-reported outcome measures (PROMs)
- `ClinicalDecision.cs` - Clinical decision support and care pathways
- `Messaging.cs` - HIPAA-compliant communication and notifications
- `Audit.cs` - Comprehensive audit trail for healthcare compliance

**Healthcare-Specific Business Rules:**
- HIPAA compliance validation for all patient data operations
- Clinical terminology standardization and validation
- Evidence-based assessment scoring and interpretation
- Automated clinical decision support workflows
- Healthcare data retention and archival policies

### 3. Infrastructure Layer (PhysicallyFitPT.Infrastructure)

**Target Framework:** `net8.0`
=======
### 2. PhysicallyFitPT.Core (Domain Layer)

**Target Framework:** `net8.0`

**Purpose:** Contains pure core entities following Domain-Driven Design principles. No external dependencies or EF Core attributes.
>>>>>>> 68ca4c25

**Purpose:** Implements healthcare-compliant data access, clinical service integrations, and enterprise infrastructure concerns.

<<<<<<< HEAD
**Key Components:**
=======
**Design Principles:**
- Pure POCOs (Plain Old CLR Objects)
- No infrastructure dependencies
- Rich core behavior
- Immutable where appropriate
- Comprehensive audit trail support
>>>>>>> 68ca4c25

#### Data Access (`Data/`)
- `ApplicationDbContext.cs` - EF Core context with healthcare entity configurations
- `DesignTimeDbContextFactory.cs` - Design-time factory for clinical database tools
- `Migrations/` - Healthcare-compliant database schema migrations
- `Configurations/` - Entity type configurations with HIPAA considerations
- `Interceptors/` - Audit trail and data privacy interceptors

#### Clinical Services (`Services/`)
- `PatientService.cs` - HIPAA-compliant patient management operations
- `ClinicalAssessmentService.cs` - Standardized assessment administration and scoring
- `AppointmentService.cs` - Clinical appointment scheduling with outcome tracking
- `NoteBuilderService.cs` - Structured clinical note creation with templates
- `QuestionnaireService.cs` - Patient-reported outcome measure management
- `ClinicalDecisionService.cs` - Evidence-based clinical decision support
- `AutoMessagingService.cs` - HIPAA-compliant automated communication workflows
- `PdfRenderer.cs` - Clinical report generation with accessibility compliance
- `AuditService.cs` - Comprehensive healthcare audit trail management

#### Enterprise Infrastructure (`Infrastructure/`)
- `HealthcareComplianceService.cs` - HIPAA validation and compliance checking
- `ClinicalTerminologyService.cs` - Medical terminology validation and standardization
- `AccessibilityService.cs` - WCAG 2.1 compliance validation for clinical interfaces
- `DataEncryptionService.cs` - Healthcare data encryption and key management
- `IntegrationService.cs` - External healthcare system integration (HL7, FHIR)

### 4. Application Services Layer (PhysicallyFitPT.Api)

**Target Framework:** `net8.0`

**Purpose:** Web API for cloud services, external integrations, and administrative functions.

**Key Features:**
- RESTful API for clinical data synchronization
- HL7 FHIR integration for healthcare interoperability
- Administrative dashboard for clinical practice management
- External EHR system integration endpoints
- Healthcare analytics and reporting services

### 5. Shared Libraries (PhysicallyFitPT.Shared)

**Target Framework:** `net8.0`

**Purpose:** Cross-platform clinical libraries and standardized healthcare components.

**Clinical Libraries:**
- `ClinicalAssessments/` - Standardized assessment tools and scoring algorithms
- `HealthcareStandards/` - Medical coding systems (ICD-10, CPT, SNOMED)
- `ClinicalTemplates/` - Evidence-based documentation templates
- `OutcomeMeasures/` - Patient-reported and performance-based outcome measures
- `ComplianceValidators/` - HIPAA and accessibility compliance validation
- `ClinicalDecisionSupport/` - Evidence-based care pathway algorithms

#### Interfaces (`Services/Interfaces/`)
- Service contracts defining application capabilities
- Enables dependency injection and testability

**Dependencies:**
- **Entity Framework Core** - Data access and ORM
- **SQLite** - Embedded database engine
- **QuestPDF** - PDF document generation
- **SkiaSharp** - Cross-platform 2D graphics

### 4. PhysicallyFitPT.Shared (Shared Libraries)

**Target Framework:** `net8.0`

**Purpose:** Contains DTOs, shared utilities, and clinical core knowledge that can be used across projects.

**Typical Contents:**
- Data Transfer Objects (DTOs)
- Validation logic
- Clinical calculation utilities
- Shared constants and enumerations
- Cross-cutting core services

### 5. PhysicallyFitPT.Tests (Test Suite)

**Target Framework:** `net8.0`

**Purpose:** Comprehensive test coverage using xUnit testing framework.

**Test Categories:**
- `SmokeTests.cs` - Basic application startup and configuration tests
- `PatientServiceTests.cs` - Patient management functionality tests
- `AppointmentServiceTests.cs` - Appointment scheduling tests
- `NoteBuilderServiceTests.cs` - Clinical documentation tests
- `AutoMessagingServiceTests.cs` - Communication workflow tests
- `RuntimeErrorTests.cs` - Error handling and resilience tests

**Testing Dependencies:**
- **xUnit** - Testing framework
- **FluentAssertions** - Assertion library for readable tests
- **Entity Framework Core** - In-memory database for testing

### 6. PhysicallyFitPT.Seeder (Database Seeder)

**Target Framework:** `net8.0`

**Purpose:** Console application for populating development databases with sample data.

**Features:**
- Creates sample patients and appointments
- Populates reference data (CPT codes, questionnaires)
- Idempotent operations (safe to run multiple times)
- Respects existing data (no duplicates)

**Usage:**
```bash
./PFPT-Foundry.sh --seed
# OR
export PFP_DB_PATH="$(pwd)/dev.physicallyfitpt.db"
dotnet run --project PhysicallyFitPT.Seeder
```

### 7. PhysicallyFitPT.Web (Blazor WebAssembly)

**Target Framework:** `net8.0`

**Purpose:** Browser-based client application using Blazor WebAssembly.

**Key Features:**
- Client-side C# execution in the browser
- Progressive Web App (PWA) capabilities
- Offline-first design with local storage
- Shared component library with MAUI app

**Architecture:**
- `Program.cs` - Application startup and DI configuration
- `App.razor` - Root application component
- `Layout/` - Web-specific layout components
- `Pages/` - Web application pages
- `wwwroot/` - Static web assets

**Database Strategy:**
- Uses Entity Framework Core InMemory provider for client-side data
- HTTP client integration for server communication
- Local browser storage for offline capabilities

## Technology Stack

### Core Technologies
- **.NET 8.0** - Application framework
- **C# 12** - Programming language
- **Blazor** - UI framework (Hybrid and WebAssembly)
- **.NET MAUI** - Multi-platform application framework

### Data & Storage
- **Entity Framework Core** - Object-relational mapping
- **SQLite** - Embedded database (development and mobile)
- **InMemory Provider** - Browser-based data storage

### Document Generation
- **QuestPDF** - Modern PDF document generation
- **SkiaSharp** - Cross-platform graphics and imaging

### Testing & Quality
- **xUnit** - Unit testing framework
- **FluentAssertions** - Fluent testing assertions
- **StyleCop** - Code style analysis
- **Roslynator** - Code quality analysis

### Development Tools
- **EF Core Tools** - Database migration management
- **MAUI Workloads** - Platform-specific tooling
- **Source Link** - Source code debugging support

## Architecture Patterns

### Clean Architecture
The solution follows Clean Architecture principles:

1. **Domain Layer** (PhysicallyFitPT.Core)
   - Business entities and rules
   - No external dependencies

2. **Application Layer** (Interfaces in Infrastructure)
   - Use cases and application services
   - Orchestrates core objects

3. **Infrastructure Layer** (PhysicallyFitPT.Infrastructure)
   - External concerns (database, file system, web services)
   - Implements application layer interfaces

4. **Presentation Layer** (PhysicallyFitPT, PhysicallyFitPT.Web)
   - User interfaces and user interaction logic

### Dependency Injection
- Constructor-based dependency injection throughout
- Service interfaces defined in Infrastructure
- Registered in platform-specific startup code

### Cross-Cutting Concerns
- Audit trails built into core entities
- Soft delete patterns for data retention
- Comprehensive error handling and logging
- Consistent validation patterns

## Database Design

### Entity Relationships
```
Patient (1) ←→ (N) Appointment
Appointment (1) ←→ (N) Note
Patient (1) ←→ (N) Goal
Patient (1) ←→ (N) QuestionnaireResponse
```

### Key Features
- **Audit Trail**: All entities include Created/Updated timestamps and user tracking
- **Soft Delete**: Logical deletion with IsDeleted flag
- **Flexible Schema**: CSV fields for extensible data (medications, comorbidities)
- **Reference Data**: CPT codes, ICD-10 codes, questionnaire templates

## Development Environment

### Prerequisites
- **macOS** (primary development platform)
- **.NET 8.0 SDK**
- **Xcode** (for iOS/macOS targets)
- **.NET MAUI Workloads**

### Setup Script
The `PFPT-Foundry.sh` script provides automated environment setup:

```bash
# Basic setup
./PFPT-Foundry.sh

# With database migration
./PFPT-Foundry.sh --create-migration

# With sample data
./PFPT-Foundry.sh --seed

# Help information
./PFPT-Foundry.sh --help
```

### Build Targets
- **MAUI App**: `dotnet build -f net8.0-maccatalyst`
- **Web App**: `dotnet build PhysicallyFitPT.Web`
- **All Projects**: `dotnet build`
- **Tests**: `dotnet test`

## Deployment Strategies

### MAUI Application
- **Development**: Mac Catalyst for desktop testing
- **Production**: 
  - iOS App Store distribution
  - Android Play Store distribution
  - macOS App Store or direct distribution

### Web Application  
- **Development**: Local Kestrel server
- **Production**: 
  - Static hosting (GitHub Pages, Netlify, etc.)
  - Azure Static Web Apps
  - Any web server supporting SPAs

## Security Considerations

### Data Protection
- Local SQLite encryption for sensitive data
- HTTPS enforcement for web deployments
- Input validation and sanitization
- SQL injection prevention through EF Core

### Authentication & Authorization
- Framework prepared for identity provider integration
- Role-based access control structure
- Audit logging for compliance

## Performance Optimizations

### Database
- Efficient EF Core queries with proper indexing
- Lazy loading disabled for predictable performance
- Connection pooling in multi-user scenarios

### UI Responsiveness  
- Async/await patterns throughout
- Progressive loading for large datasets
- Efficient Blazor component rendering

### Mobile Performance
- Native UI performance through .NET MAUI
- Efficient memory management
- Platform-specific optimizations

## Extensibility Points

### Adding New Features
1. Define core entities in Domain project
2. Add service interfaces in Infrastructure/Services/Interfaces
3. Implement services in Infrastructure/Services
4. Create UI components in Components folder
5. Add comprehensive tests

### Integration Points
- Database provider swappable via EF Core
- PDF rendering customizable via QuestPDF
- Authentication pluggable via .NET Identity
- External APIs integrable via HTTP clients

## Automation Architecture

PFPT includes a comprehensive automation framework designed to streamline clinical workflows and reduce manual tasks.

### Automation Services Layer

#### AutoMessagingService
```
┌─────────────────────────────────────┐
│ AutoMessagingService                │
├─────────────────────────────────────┤
│ + SendAppointmentReminderAsync()    │
│ + SendFollowUpMessageAsync()        │
│ + ScheduleAutomatedMessagesAsync()  │
│ + ProcessMessageQueueAsync()        │
└─────────────────────────────────────┘
          │
          ▼
┌─────────────────────────────────────┐
│ Message Templates & Scheduling      │
├─────────────────────────────────────┤
│ • Appointment reminders             │
│ • Post-treatment follow-ups         │
│ • Assessment notifications          │
│ • Customizable content templates    │
└─────────────────────────────────────┘
```

#### PDF Export Automation
```
┌─────────────────────────────────────┐
│ PdfRenderer (QuestPDF)              │
├─────────────────────────────────────┤
│ + RenderPatientSummary()            │
│ + RenderTreatmentPlan()             │
│ + RenderProgressReport()            │
│ + BatchGenerateReports()            │
└─────────────────────────────────────┘
          │
          ▼
┌─────────────────────────────────────┐
│ Report Generation Pipeline          │
├─────────────────────────────────────┤
│ • Data aggregation from services    │
│ • Template-based formatting         │
│ • Batch processing capabilities     │
│ • Integration with billing systems  │
└─────────────────────────────────────┘
```

#### Assessment Management
```
┌─────────────────────────────────────┐
│ QuestionnaireService                │
├─────────────────────────────────────┤
│ + CreateResponseAsync()             │
│ + CalculateScoreAsync()             │
│ + GetOutcomeTrendsAsync()           │
│ + ScheduleFollowUpAsync()           │
└─────────────────────────────────────┘
          │
          ▼
┌─────────────────────────────────────┐
│ Standardized Assessments            │
├─────────────────────────────────────┤
│ • TUG (Timed Up and Go)             │
│ • BBS (Berg Balance Scale)          │
│ • NPRS (Numeric Pain Rating)        │
│ • Custom clinic assessments         │
└─────────────────────────────────────┘
```

### Automation Data Flow

```
Patient Check-in
      │
      ▼
┌─────────────────┐    ┌──────────────────┐    ┌─────────────────┐
│ Assessment      │    │ Documentation    │    │ Communication   │
│ Scheduling      │───▶│ Auto-Population  │───▶│ Automated       │
│                 │    │                  │    │ Messaging       │
└─────────────────┘    └──────────────────┘    └─────────────────┘
      │                         │                       │
      ▼                         ▼                       ▼
┌─────────────────┐    ┌──────────────────┐    ┌─────────────────┐
│ Outcome         │    │ Report           │    │ Follow-up       │
│ Tracking        │    │ Generation       │    │ Coordination    │
│                 │    │                  │    │                 │
### 6. Enterprise AI/ML Layer (PhysicallyFitPT.AI)

**Target Framework:** `net8.0`

**Purpose:** AI-powered clinical intelligence and decision support systems.

**Key Features:**
- Natural language processing for clinical documentation
- Predictive analytics for patient outcomes
- Clinical decision support algorithms
- Automated assessment scoring and interpretation
- Evidence-based treatment recommendation engines

## Enterprise MCP Framework Architecture

PFPT includes a comprehensive Model Context Protocol (MCP) framework with 14 production-ready workflows designed specifically for healthcare software development.

### MCP Framework Structure

```
.github/workflows/
├── Development Automation
│   ├── mcp-auto-format-pr.yml           # Automatic code formatting on PRs
│   ├── mcp-daily-formatting.yml         # Daily maintenance formatting
│   └── mcp-copilot-setup-validation.yml # Development environment validation
├── Healthcare-Specific Automation
│   ├── mcp-accessibility-compliance.yml # WCAG 2.1 compliance testing
│   ├── mcp-pdf-diagnostics.yml         # Clinical report validation
│   └── mcp-database-diagnostics.yml    # HIPAA-compliant data management
├── Enterprise Operations
│   ├── mcp-release-notes-generation.yml # Clinical impact release notes
│   ├── mcp-triage.yml                  # Intelligent issue categorization
│   └── mcp-documentation-automation.yml # Clinical documentation generation
├── Quality Assurance
│   ├── mcp-error-reproduction.yml       # Comprehensive debugging automation
│   ├── mcp-localization-workflow.yml   # Multi-language clinical terminology
│   └── mcp-ci.yml                      # Multi-platform CI/CD with compliance
└── Copilot Integration
    ├── copilot-auto-fix.yml            # Automated code issue resolution
    └── copilot-mention.yml             # Intelligent development assistance
```

### Healthcare Compliance Integration

Each MCP workflow includes:
- **HIPAA Compliance Validation** - Ensures patient data protection standards
- **Clinical Workflow Assessment** - Evaluates impact on healthcare processes
- **Accessibility Testing** - WCAG 2.1 AA/AAA compliance validation
- **Medical Terminology Validation** - Standardized healthcare coding verification
- **Audit Trail Generation** - Comprehensive change tracking for healthcare compliance

### Enterprise Automation Capabilities

#### 1. Development Environment Automation
- **Automated Setup Validation** - Comprehensive development environment verification
- **Dependency Management** - .NET MAUI workloads, healthcare libraries, PDF tools
- **Code Quality Enforcement** - StyleCop, Roslynator, accessibility analyzers
- **Multi-platform Build Validation** - iOS, Android, macOS, Web compatibility

#### 2. Healthcare-Specific Quality Assurance
- **Clinical Report Validation** - PDF accessibility, clinical template compliance
- **Database Schema Compliance** - HIPAA audit trail, healthcare data standards
- **Accessibility Testing** - Screen reader compatibility, keyboard navigation
- **Clinical Terminology Validation** - ICD-10, CPT, SNOMED code verification

#### 3. Enterprise Release Management
- **Clinical Impact Assessment** - Automated evaluation of healthcare workflow changes
- **Release Notes Generation** - Healthcare-focused change categorization
- **Regulatory Compliance Tracking** - FDA, HIPAA, accessibility compliance monitoring
- **Clinical Documentation Updates** - Automated clinical guide generation

### MCP Workflow Categories

#### Development Automation (4 workflows)
Automate code quality, formatting, and development environment management with healthcare-specific standards.

#### Healthcare Compliance (3 workflows)  
Ensure HIPAA compliance, accessibility standards, and clinical documentation requirements are met.

#### Enterprise Operations (3 workflows)
Manage releases, documentation, and issue triage with clinical workflow considerations.

#### Quality Assurance (4 workflows)
Comprehensive testing, debugging, and validation with healthcare-specific requirements.

## Technology Stack & Dependencies

### Core Technologies
- **.NET 8.0** - Primary development platform
- **.NET MAUI** - Cross-platform native application framework
- **Blazor WebAssembly** - Web application framework
- **Entity Framework Core** - Object-relational mapping
- **SQLite** - Embedded database with healthcare data encryption
- **QuestPDF** - Healthcare-compliant PDF generation

### Healthcare-Specific Libraries
- **SNOMED CT Integration** - Standardized clinical terminology
- **ICD-10 & CPT Coding** - Medical billing and diagnosis codes
- **HL7 FHIR** - Healthcare interoperability standards
- **Clinical Assessment Libraries** - Standardized outcome measures

### Enterprise Development Tools
- **xUnit** - Comprehensive test framework
- **StyleCop & Roslynator** - Code quality analyzers
- **GitHub Actions** - Enterprise CI/CD pipeline
- **Docker** - Containerization for deployment
- **Accessibility Testing Tools** - WCAG 2.1 compliance validation

## Security & Compliance Architecture

### Healthcare Data Protection
- **HIPAA Compliance** - Comprehensive patient data protection
- **Data Encryption** - At-rest and in-transit encryption for all patient data
- **Audit Trails** - Complete healthcare compliance audit logging
- **Access Controls** - Role-based access with clinical privilege management

### Accessibility Compliance
- **WCAG 2.1 AA/AAA** - Full accessibility compliance for healthcare users
- **Screen Reader Compatibility** - Comprehensive assistive technology support
- **Keyboard Navigation** - Complete keyboard accessibility for clinical workflows
- **High Contrast Support** - Visual accessibility for clinical environments

### Quality Assurance
- **Multi-platform Testing** - Comprehensive testing across all supported platforms
- **Healthcare Workflow Validation** - Clinical process testing and validation
- **Performance Monitoring** - Clinical application performance optimization
- **Regulatory Compliance Testing** - FDA, HIPAA, accessibility compliance validation

This enterprise architecture ensures PFPT maintains the highest standards of healthcare compliance, clinical usability, and technical excellence while providing comprehensive automation and quality assurance through the integrated MCP framework.

### Integration Points

- **Clinical Workflow**: Seamless integration with patient management
- **Billing Systems**: Automated CPT code integration and report generation
- **External APIs**: HTTP client support for third-party integrations
- **Notification Systems**: Configurable messaging templates and schedules

## Compliance & Standards

### Medical Standards
- Designed for HIPAA compliance considerations
- Audit trail capabilities for clinical documentation
- Data retention and deletion policies support

### Code Quality
- Nullable reference types enabled
- Treat warnings as errors
- Consistent code style via EditorConfig
- Automated static analysis via StyleCop and Roslynator<|MERGE_RESOLUTION|>--- conflicted
+++ resolved
@@ -8,38 +8,8 @@
 
 ```
 PFPT/
-<<<<<<< HEAD
-├── src/                                 # Source Code
-│   ├── PhysicallyFitPT.Maui/           # .NET MAUI Blazor App (iOS, Android, macOS)
-│   ├── PhysicallyFitPT.Web/            # Blazor WebAssembly (Progressive Web App)
-│   ├── PhysicallyFitPT.Api/            # Web API (Cloud Services & Integration)
-│   ├── PhysicallyFitPT.Core/           # Domain Entities & Business Logic
-│   ├── PhysicallyFitPT.Infrastructure/ # Data Access, EF Core, PDF Services
-│   ├── PhysicallyFitPT.Shared/         # Clinical Libraries & DTOs
-│   ├── PhysicallyFitPT.AI/             # AI/ML Services (Clinical Intelligence)
-│   └── PhysicallyFitPT.Seeder/         # Database Seeding Console App
-├── tests/                               # Comprehensive Test Suite
-│   ├── PhysicallyFitPT.Core.Tests/     # Unit Tests (xUnit)
-│   ├── PhysicallyFitPT.Api.Tests/      # API Integration Tests
-│   └── PhysicallyFitPT.Maui.Tests/     # UI and Platform Tests
-├── docs/                               # Enterprise Documentation
-│   ├── ARCHITECTURE.md                 # This file
-│   ├── DEVELOPMENT.md                  # Development guide
-│   ├── BUILD.md                        # Build instructions
-│   ├── CI.md                          # CI/CD documentation
-│   ├── TROUBLESHOOTING.md             # Troubleshooting guide
-│   └── CHANGELOG.md                   # Automated changelog
-├── .github/                            # Enterprise MCP Framework
-│   ├── workflows/                      # 14 Enterprise Automation Workflows
-│   ├── ISSUE_TEMPLATE/                 # Healthcare-Specific Issue Templates
-│   ├── copilot-agent-instructions.md  # Copilot Integration Guide
-│   └── pull_request_template.md       # PR Template with Clinical Validation
-├── PFPT-Foundry.sh                    # Development Environment Setup
-├── Makefile                           # Build automation
-└── PFPT.sln                          # Enterprise Solution File
-=======
 ├── PhysicallyFitPT/                    # .NET MAUI Blazor App (Multi-platform)
-├── PhysicallyFitPT.Core/             # Domain Entities (Clean Architecture Core)
+├── PhysicallyFitPT.Domain/             # Domain Entities (Clean Architecture Core)
 ├── PhysicallyFitPT.Infrastructure/     # Data Access, EF Core, Services
 ├── PhysicallyFitPT.Shared/             # Shared DTOs and Clinical Libraries
 ├── PhysicallyFitPT.Tests/              # Unit and Integration Tests (xUnit)
@@ -47,7 +17,6 @@
 ├── PhysicallyFitPT.Web/                # Blazor WebAssembly Client
 ├── PFPT-Foundry.sh                     # Development Environment Setup Script
 └── PhysicallyFitPT.sln                 # Solution File
->>>>>>> 68ca4c25
 ```
 
 ## Enterprise Architecture Layers
@@ -69,71 +38,41 @@
   - `Clinical/` - Assessment tools and outcome measures
   - `Reports/` - PDF generation and report viewing
 
-**Platform-Specific Features:**
-- **Android** - Native Android notifications and file system integration
-- **iOS** - HealthKit integration and native UI patterns  
-- **macOS** - Desktop-optimized clinical workflows and multi-window support
-
-#### PhysicallyFitPT.Web (Progressive Web Application)
-**Target Framework:** `net8.0`
-
-**Purpose:** Browser-based clinical access with offline capabilities and real-time collaboration.
-
-**Key Features:**
-- Progressive Web App (PWA) with offline functionality
-- Real-time clinical collaboration features
-- Responsive design for tablets and desktop clinical workstations
-- Browser-based PDF generation and clinical document management
-
-<<<<<<< HEAD
-### 2. Domain Layer (PhysicallyFitPT.Core)
-
-**Target Framework:** `net8.0`
-
-**Purpose:** Pure domain entities following Domain-Driven Design with healthcare-specific business logic.
-
-**Core Healthcare Entities:**
-- `Patient.cs` - Core patient entity with HIPAA-compliant demographics and audit trails
-- `Appointment.cs` - Clinical appointment scheduling with outcome tracking
-- `NoteAndSections.cs` - Structured clinical documentation with standardized formats
-- `Goal.cs` - Evidence-based treatment goals with measurable outcomes
-- `Assessment.cs` - Standardized clinical assessments (TUG, BBS, NPRS, Custom)
-- `Codes.cs` - Healthcare billing codes (CPT, ICD-10, HCPCS)
-- `Questionnaires.cs` - Patient-reported outcome measures (PROMs)
-- `ClinicalDecision.cs` - Clinical decision support and care pathways
-- `Messaging.cs` - HIPAA-compliant communication and notifications
-- `Audit.cs` - Comprehensive audit trail for healthcare compliance
-
-**Healthcare-Specific Business Rules:**
-- HIPAA compliance validation for all patient data operations
-- Clinical terminology standardization and validation
-- Evidence-based assessment scoring and interpretation
-- Automated clinical decision support workflows
-- Healthcare data retention and archival policies
-
-### 3. Infrastructure Layer (PhysicallyFitPT.Infrastructure)
-
-**Target Framework:** `net8.0`
-=======
-### 2. PhysicallyFitPT.Core (Domain Layer)
-
-**Target Framework:** `net8.0`
-
-**Purpose:** Contains pure core entities following Domain-Driven Design principles. No external dependencies or EF Core attributes.
->>>>>>> 68ca4c25
-
-**Purpose:** Implements healthcare-compliant data access, clinical service integrations, and enterprise infrastructure concerns.
-
-<<<<<<< HEAD
-**Key Components:**
-=======
+**Platform Support:**
+- **Android** - Native Android application
+- **iOS** - Native iOS application  
+- **macOS (Mac Catalyst)** - Native macOS desktop application
+
+### 2. PhysicallyFitPT.Domain (Domain Layer)
+
+**Target Framework:** `net8.0`
+
+**Purpose:** Contains pure domain entities following Domain-Driven Design principles. No external dependencies or EF Core attributes.
+
+**Key Entities:**
+- `Patient.cs` - Core patient entity with demographics and audit fields
+- `Appointment.cs` - Patient appointment scheduling and tracking
+- `NoteAndSections.cs` - Clinical documentation and progress notes
+- `Goal.cs` - Patient treatment goals and outcomes
+- `Codes.cs` - Medical billing codes (CPT, ICD-10)
+- `Questionnaires.cs` - Patient assessment forms and surveys
+- `Messaging.cs` - Communication and notification entities
+- `Common.cs` - Shared value objects and enumerations
+
 **Design Principles:**
 - Pure POCOs (Plain Old CLR Objects)
 - No infrastructure dependencies
-- Rich core behavior
+- Rich domain behavior
 - Immutable where appropriate
 - Comprehensive audit trail support
->>>>>>> 68ca4c25
+
+### 3. PhysicallyFitPT.Infrastructure (Infrastructure Layer)
+
+**Target Framework:** `net8.0`
+
+**Purpose:** Implements healthcare-compliant data access, clinical service integrations, and enterprise infrastructure concerns.
+
+**Key Components:**
 
 #### Data Access (`Data/`)
 - `ApplicationDbContext.cs` - EF Core context with healthcare entity configurations
